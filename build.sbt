--- conflicted
+++ resolved
@@ -121,6 +121,8 @@
       resolvers += Resolver.sonatypeRepo("snapshots"),
       parallelExecution in Test := false,
 
+      mainClass := Some("au.csiro.data61.core.Serene"),
+
       libraryDependencies ++= Seq(
         "org.json4s"                  %% "json4s-jackson"     % "3.2.10"
         ,"org.json4s"                 %% "json4s-native"      % "3.2.10"
@@ -131,15 +133,9 @@
         ,"com.typesafe.scala-logging" %% "scala-logging"      % "3.4.0"
         ,"org.scalatest"              %% "scalatest"          % "3.0.0-RC1"
         ,"com.github.tototoshi"       %% "scala-csv"          % "1.3.1"
-<<<<<<< HEAD
         ,"com.github.finagle"         %% "finch-core"         % "0.11.1"
         ,"com.github.finagle"         %% "finch-json4s"       % "0.11.1"
         ,"com.github.finagle"         %% "finch-test"         % "0.11.1"
-=======
-        ,"com.github.finagle"         %% "finch-core"         % "0.11.0"
-        ,"com.github.finagle"         %% "finch-json4s"       % "0.11.0"
-        ,"com.github.finagle"         %% "finch-test"         % "0.11.0"
->>>>>>> 12a69d42
         ,"com.twitter"                %% "finagle-http"       % "6.39.0"
         ,"junit"                      %  "junit"              % "4.12"
         ,"com.typesafe"               %  "config"             % "1.3.0"
