--- conflicted
+++ resolved
@@ -43,24 +43,11 @@
   * This object loads in the configuration .conf
   * file and parses the values into fields.
   */
-<<<<<<< HEAD
 case class Config(storageDirs: StorageDirs,
                   serverHost: String,
                   serverPort: Int,
                   numWorkers: Option[Int],
                   parallelFeatureExtraction: Boolean) extends LazyLogging
-=======
-case class Config(
-    storagePath: String,
-    datasetStorageDir: String,
-    modelStorageDir: String,
-    alignmentStorageDir: String,
-    owlStorageDir: String,
-    serverHost: String,
-    serverPort: Int,
-    numWorkers: Option[Int],
-    parallelFeatureExtraction: Boolean) extends LazyLogging
->>>>>>> cd906526
 
 object Config extends LazyLogging {
 
@@ -93,7 +80,8 @@
     }
   }
 
-  protected def processSparkNumWorkers(conf: com.typesafe.config.Config): Option[Int] = {
+  protected def processSparkNumWorkers(conf: com.typesafe.config.Config
+                                      ): Option[Int] = {
     Try {
       conf.getInt("config.spark-num-workers")
     } match {
@@ -110,7 +98,8 @@
     }
   }
 
-  protected def processParallelFeatureExtraction(conf: com.typesafe.config.Config): Boolean = {
+  protected def processParallelFeatureExtraction(conf: com.typesafe.config.Config
+                                      ): Boolean = {
     Try {
       conf.getBoolean("config.spark-feature-extraction")
     } match {
@@ -158,31 +147,19 @@
 
     val storagePath = userArgs.storagePath.getOrElse(defaultStoragePath)
 
-<<<<<<< HEAD
     val sd = buildStoragePaths(conf, storagePath)
-=======
-    val (dataSetStorageDir, modelStorageDir, alignmentStorageDir, owlStorageDir) =
-      buildStoragePaths(conf, storagePath)
->>>>>>> cd906526
 
     val serverHost = userArgs.serverHost.getOrElse(defaultServerHost)
     val serverPort = userArgs.serverPort.getOrElse(defaultServerPort.toInt)
     logger.info(s"Server assigned to host=$serverHost port=$serverPort")
 
     Config(
-<<<<<<< HEAD
       storageDirs = sd,
-=======
-      storagePath = storagePath,
-      datasetStorageDir = dataSetStorageDir,
-      modelStorageDir = modelStorageDir,
-      alignmentStorageDir = alignmentStorageDir,
-      owlStorageDir = owlStorageDir,
->>>>>>> cd906526
       serverHost = serverHost,
       serverPort = serverPort,
       numWorkers = numWorkers,
-      parallelFeatureExtraction = parallelFeatureExtraction)
+      parallelFeatureExtraction = parallelFeatureExtraction
+    )
   }
 
   /**
@@ -192,20 +169,13 @@
     * @param storagePath The root storage path previously extracted
     * @return
     */
-<<<<<<< HEAD
   protected def buildStoragePaths(conf: com.typesafe.config.Config,
                         storagePath: String): StorageDirs = {
-=======
-  protected def buildStoragePaths(
-      conf: com.typesafe.config.Config,
-      storagePath: String): (String, String, String, String) = {
->>>>>>> cd906526
     // The model and dataset location are calculated differently, they
     // are subdirectories of the storage location and are not available
     // to the user...
     val DatasetDirName = conf.getString("config.output-dataset-dir")
     val ModelDirName = conf.getString("config.output-model-dir")
-<<<<<<< HEAD
     val OctopusDirName = conf.getString("config.output-octopus-dir")
     val OwlDirName = conf.getString("config.output-owl-dir")
     val SsdDirName = conf.getString("config.output-ssd-dir")
@@ -227,21 +197,5 @@
     logger.info(s"SSD repository at ${sd.ssd}")
 
     sd
-=======
-    val AlignmentDirName = conf.getString("config.output-alignment-dir")
-    val OwlDirName = conf.getString("config.output-owl-dir")
-
-    val dataSetStorageDir = s"$storagePath/$DatasetDirName"
-    val modelStorageDir = s"$storagePath/$ModelDirName"
-    val alignmentStorageDir = s"$storagePath/$AlignmentDirName"
-    val owlStorageDir = s"$storagePath/$OwlDirName"
-
-    logger.info(s"Storage path at $storagePath")
-    logger.info(s"Dataset repository at $dataSetStorageDir")
-    logger.info(s"Model repository at $modelStorageDir")
-    logger.info(s"Owl repository at $owlStorageDir")
-
-    (dataSetStorageDir, modelStorageDir, alignmentStorageDir, owlStorageDir)
->>>>>>> cd906526
   }
 }