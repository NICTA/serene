/**
 * Copyright (C) 2015-2016 Data61, Commonwealth Scientific and Industrial Research Organisation (CSIRO).
 * See the LICENCE.txt file distributed with this work for additional
 * information regarding copyright ownership.
 *
 * Licensed under the Apache License, Version 2.0 (the "License");
 * you may not use this file except in compliance with the License.
 * You may obtain a copy of the License at
 *
 * http://www.apache.org/licenses/LICENSE-2.0
 *
 * Unless required by applicable law or agreed to in writing, software
 * distributed under the License is distributed on an "AS IS" BASIS,
 * WITHOUT WARRANTIES OR CONDITIONS OF ANY KIND, either express or implied.
 * See the License for the specific language governing permissions and
 * limitations under the License.
 */
package au.csiro.data61.core.api

import au.csiro.data61.core.drivers.MatcherInterface
import au.csiro.data61.core.types.MatcherTypes.{ModelID, Model}
import au.csiro.data61.core._
import au.csiro.data61.core.types.Training.{Status, TrainState}
import com.twitter.io.{Reader, Buf}
import io.finch._
import org.joda.time.DateTime
import org.json4s.JValue
import org.json4s.JsonAST.JNothing
import org.json4s.jackson.JsonMethods._
import types._

import scala.language.postfixOps
import scala.util.{Failure, Success, Try}

/**
 *  Model REST endpoints...
 *
 *  GET    /v1.0/model              -- json list of model ids
 *  POST   /v1.0/model              -- json model object
 *  GET    /v1.0/model/:id          -- json model object
 *  GET    /v1.0/model/:id/train    -- returns async status obj
 *  GET    /v1.0/model/:id/predict  -- returns async status obj
 *  POST   /v1.0/model/:id          -- update
 *  DELETE /v1.0/model/:id
 */
object ModelAPI extends RestAPI {

  val TestModel = Model(
    description = "This is a model description",
    id = 0,
    modelType = ModelType.RANDOM_FOREST,
    classes = List("name", "address", "phone", "flight"),
    features = FeaturesConfig(
      activeFeatures = Set(
        "num-unique-vals",
        "prop-unique-vals",
        "prop-missing-vals"
      ),
      activeGroupFeatures = Set(
        "stats-of-text-length",
        "prop-instances-per-class-in-knearestneighbours"
      ),
      featureExtractorParams = Map(
        "prop-instances-per-class-in-knearestneighbours" -> Map(
          "name" -> "prop-instances-per-class-in-knearestneighbours",
          "num-neighbours" -> "5")
        )),
    costMatrix = List(
      List(1,0,0,0),
      List(0,1,0,0),
      List(0,0,1,0),
      List(0,0,0,1)),
    labelData = Map.empty[Int, String],
    resamplingStrategy = SamplingStrategy.RESAMPLE_TO_MEAN,
    modelPath = None,
    refDataSets = List(1, 2, 3, 4),
    state = TrainState(Status.UNTRAINED, "", DateTime.now),
    dateCreated = DateTime.now,
    dateModified = DateTime.now,
    numBags = None,
    bagSize = None
  )

  /**
   * Returns all model ids
   *
   * curl http://localhost:8080/v1.0/model
   */
  val modelRoot: Endpoint[List[ModelID]] = get(APIVersion :: "model") {
    Ok(MatcherInterface.modelKeys)
  }

  /**
   * Adds a new model as specified by the json body.
   *
   * {
   *   "description": "Testing model used for identifying phone numbers only."
   *   "modelType": "randomForest",
   *   "labels": ["name", "address", "phone", "unknown"],
   *   "features": ["isAlpha", "alphaRatio", "atSigns", ...]
   *   "training": {"type": "kFold", "n": 10},
   *   "costMatrix": [[1, 2, 3], [3, 4, 5], [6, 7, 8]],
   *   "resamplingStrategy": "resampleToMean",
   * }
   *
   * Returns a JSON Model object with id.
   *
   */
<<<<<<< HEAD

=======
>>>>>>> 12a69d42
  val modelCreate: Endpoint[Model] = post(APIVersion :: "model" :: stringBody) {
    (body: String) =>
      (for {
        request <- parseModelRequest(body)
        _ <- Try {
          request.classes match {
            case Some(x) if x.nonEmpty =>
              request
            case _ =>
              throw BadRequestException("No classes found.")
          }
        }
        _ <- Try {
          if (request.features.isEmpty) {
            throw BadRequestException("No features found.")
          }
        }
        m <- Try { MatcherInterface.createModel(request) }
      } yield m)
      match {
        case Success(mod) =>
          Ok(mod)
        case Failure(err: InternalException) =>
          InternalServerError(InternalException(err.getMessage))
        case Failure(err) =>
          BadRequest(BadRequestException(err.getMessage))
      }
  }

  /**
   * Returns a JSON Model object at id
   */
  val modelGet: Endpoint[Model] = get(APIVersion :: "model" :: int) {
    (id: Int) =>
      Try { MatcherInterface.getModel(id) } match {
        case Success(Some(ds))  =>
          Ok(ds)
        case Success(None) =>
          NotFound(NotFoundException(s"Model $id does not exist."))
        case Failure(err) =>
          BadRequest(BadRequestException(err.getMessage))
      }
  }

  /**
    * Trains a model at id
    * If training has been successfully launched, it returns nothing
    */
  val modelTrain: Endpoint[Unit] = post(APIVersion :: "model" :: int :: "train" :: paramOption("force")) {
    (id: Int, force: Option[String]) =>
      val state = Try(MatcherInterface.trainModel(id, force.exists(_.toBoolean)))
      state match {
        case Success(Some(_))  =>
          Accepted[Unit]
        case Success(None) =>
          NotFound(NotFoundException(s"Model $id does not exist."))
        case Failure(err) =>
          BadRequest(BadRequestException(err.getMessage))
      }
  }

  /**
    * Perform prediction using model at id.
    * Prediction is performed asynchronously.
    * If no datasetID parameter is provided, prediction is performed for all datasets in the repo.
    * If a datasetID parameter is provided, prediction is performed only for the dataset with such datasetID.
    * Note: if a dataset with the provided id does not exist, nothing is done.
    */
  // auxiliary endpoint for the optional datasetID parameter
  //val dsParam: Endpoint[Option[Int]] = paramOption("datasetID").as[Int]

  val modelPredict: Endpoint[DataSetPrediction] = post(APIVersion :: "model" :: int :: "predict" :: int) {
    (id: Int, datasetID: Int) =>
      Try {
        MatcherInterface.predictModel(id, datasetID)
      } match {
        case Success(prediction) =>
          Ok(prediction)
        case Failure(err: BadRequestException) =>
          BadRequest(err)
        case Failure(err: InternalException) =>
          InternalServerError(err)
        case Failure(err: NotFoundException) =>
          NotFound(err)
        case Failure(err) =>
          InternalServerError(InternalException(err.getMessage))
      }
  }

  // NOTE: model evaluation endpoint --> to be implemented in the python client

  /**
   * Patch a portion of a Model. Will destroy all cached models
   */
  val modelPatch: Endpoint[Model] = post(APIVersion :: "model" :: int :: stringBody) {
    (id: Int, body: String) =>
      (for {
        request <- parseModelRequest(body)
        model <- Try {
          MatcherInterface.updateModel(id, request)
        }
      } yield model)
      match {
        case Success(m) =>
          Ok(m)
        case Failure(err) =>
          InternalServerError(InternalException(err.getMessage))
      }
  }

  /**
   * Deletes the model at position id.
   */
  val modelDelete: Endpoint[String] = delete(APIVersion :: "model" :: int) {
    (id: Int) =>
      Try(MatcherInterface.deleteModel(id)) match {
        case Success(Some(_)) =>
          logger.debug(s"Deleted model $id")
          Ok(s"Model $id deleted successfully.")
        case Success(None) =>
          logger.debug(s"Could not find model $id")
          NotFound(NotFoundException(s"Model $id could not be found"))
        case Failure(err) =>
          logger.debug(s"Some other problem with deleting...")
          InternalServerError(InternalException(s"Failed to delete resource: ${err.getMessage}"))
      }
  }

  /**
    * Helper function to parse json objects. This will return None if
    * nothing is present, and throw a BadRequest error if it is incorrect,
    * and Some(T) if correct
    *
    * @param label The key for the object. Must be present in jValue
    * @param jValue The Json Object
    * @tparam T The return type
    * @return
    */
  private def parseOption[T: Manifest](label: String, jValue: JValue): Try[Option[T]] = {
    val jv = jValue \ label
    if (jv == JNothing) {
      Success(None)
    } else {
      Try {
        Some(jv.extract[T])
      } recoverWith {
        case err =>
          Failure(
            BadRequestException(s"Failed to parse: $label. Error: ${err.getMessage}"))
      }
    }
  }

  /**
   * Helper function to parse a string into a ModelRequest object...
   *
   * @param str The json string with the model request information
   * @return
   */
  private def parseModelRequest(str: String): Try[ModelRequest] = {

    for {
      raw <- Try { parse(str) }

      description <- parseOption[String]("description", raw)

      modelType <- parseOption[String]("modelType", raw)
                    .map(_.map(
                      ModelType.lookup(_)
                        .getOrElse(throw BadRequestException("Bad modelType"))))

      classes <- parseOption[List[String]]("classes", raw)

      features <- parseOption[FeaturesConfig]("features", raw)

      userData <- parseOption[Map[Int, String]]("labelData", raw)

      costMatrix <- parseOption[List[List[Double]]]("costMatrix", raw)

      resamplingStrategy <- parseOption[String]("resamplingStrategy", raw)
                              .map(_.map(
                                SamplingStrategy.lookup(_)
                                  .getOrElse(throw BadRequestException("Bad resamplingStrategy"))))

      bagSize <- parseOption[Int]("bagSize", raw)

      numBags <- parseOption[Int]("numBags", raw)
    } yield {
      ModelRequest(
        description,
        modelType,
        classes,
        features,
        costMatrix,
        userData,
        resamplingStrategy,
        numBags,
        bagSize
      )}
  }

  /**
   * Final endpoints for the Model endpoint...
   */
  val endpoints =
    modelRoot :+:
      modelCreate :+:
      modelGet :+:
      modelTrain :+:
      modelPatch :+:
      modelDelete :+:
      modelPredict
}


case class ModelRequest(description: Option[String],
                        modelType: Option[ModelType],
                        classes: Option[List[String]],
                        features: Option[FeaturesConfig],
                        costMatrix: Option[List[List[Double]]],
                        labelData: Option[Map[Int, String]],
                        resamplingStrategy: Option[SamplingStrategy],
                        numBags: Option[Int],
                        bagSize: Option[Int])<|MERGE_RESOLUTION|>--- conflicted
+++ resolved
@@ -106,10 +106,6 @@
    * Returns a JSON Model object with id.
    *
    */
-<<<<<<< HEAD
-
-=======
->>>>>>> 12a69d42
   val modelCreate: Endpoint[Model] = post(APIVersion :: "model" :: stringBody) {
     (body: String) =>
       (for {
