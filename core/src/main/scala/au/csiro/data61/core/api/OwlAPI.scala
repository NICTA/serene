/**
 * Copyright (C) 2015-2016 Data61, Commonwealth Scientific and Industrial Research Organisation (CSIRO).
 * See the LICENCE.txt file distributed with this work for additional
 * information regarding copyright ownership.
 *
 * Licensed under the Apache License, Version 2.0 (the "License");
 * you may not use this file except in compliance with the License.
 * You may obtain a copy of the License at
 *
 * http://www.apache.org/licenses/LICENSE-2.0
 *
 * Unless required by applicable law or agreed to in writing, software
 * distributed under the License is distributed on an "AS IS" BASIS,
 * WITHOUT WARRANTIES OR CONDITIONS OF ANY KIND, either express or implied.
 * See the License for the specific language governing permissions and
 * limitations under the License.
 */
package au.csiro.data61.core.api

<<<<<<< HEAD
import java.nio.file.Files
import java.io.File
import java.nio.charset.StandardCharsets

import au.csiro.data61.core.drivers.ModelerInterface
import au.csiro.data61.core.types.ModelerTypes.{Owl, OwlDocumentFormat, OwlID}
import com.twitter.finagle.http.Version.Http11
import com.twitter.finagle.http.{Response, Status, Version}
import com.twitter.finagle.http.exp.Multipart.{FileUpload, InMemoryFileUpload, OnDiskFileUpload}
import com.twitter.io.{Buf, BufInputStream}
import com.twitter.util.Await
=======
import au.csiro.data61.types.StatusMessage
>>>>>>> 072f227d
import io.finch._
import org.apache.commons.io.FileUtils


import scala.language.postfixOps
import scala.util.{Failure, Success, Try}

/**
 * Alignment application object. Here we compose the endpoints
 * and serve as a Finagle Http Service forever.
 *
 */
object OwlAPI extends RestAPI {
  protected val OwlRootPath = "owl"
  protected val UrlEncodedFormContentType = "application/x-www-form-urlencoded"

  /**
    * Lists keys of all OWLs.
    *
    * This endpoint handles GET requests for /version/owl.
    */
  val listOwls: Endpoint[List[OwlID]] = get(APIVersion :: OwlRootPath) {
    Ok(ModelerInterface.owlKeys)
  }

  /**
    * Creates an OWL.
    *
    * This endpoint handles POST requests for
    * /version/owl?format=:format&description=[:description]. The request body should be
    * multipart/form-data containing the OWL document with name "file".
    */
  val createOwl: Endpoint[Owl] = post(
    APIVersion :: OwlRootPath :: fileUpload("file") :: param("format") :: paramOption("description")
  ) { (file: FileUpload, format: String, description: Option[String]) =>
    logger.info(s"Creating OWL with file=$file, format=$format, description=$description.")

    val name = file.fileName
    val desc = description.getOrElse("")
    val fmt = Try { OwlDocumentFormat.withName(format) } getOrElse OwlDocumentFormat.Unknown

    val stream = file match {
      case OnDiskFileUpload(content, _, _, _) => Files.newInputStream(content.toPath)
      case InMemoryFileUpload(content, _, _, _) => new BufInputStream(content)
    }

    ModelerInterface.createOwl(name, desc, fmt, stream) match {
      case Success(owl) => Ok(owl)
      case Failure(th) => InternalServerError(new RuntimeException(th))
    }
  }

  /**
    * Gets the OWL with specified ID.
    *
    * The endpoint handles GET requests for /version/owl/:id.
    */
  val getOwl: Endpoint[Owl] = get(APIVersion :: OwlRootPath :: int) { (id: Int) =>
    logger.info(s"Getting OWL with ID=$id")

    ModelerInterface.getOwl(id) match {
      case Some(owl) => Ok(owl)
      case None => NotFound(NotFoundException(s"OWL $id not found"))
    }
  }


  val getOwlDocument: Endpoint[Response] = get(APIVersion :: OwlRootPath :: int :: "file") {
    (id: Int) =>
      logger.info(s"Getting OWL document with ID=$id")

      ModelerInterface.getOwl(id) match {
        case Some(owl) => ModelerInterface.getOwlDocument(owl) match {
          case Success(reader) =>
            val response = Response(Http11, Status.Ok, reader)
            response.contentType = "text/plain"
            response
          case Failure(th) =>
            logger.error(s"Failed to get OWL document ${owl.id}.", th)
            Response(Status.InternalServerError)
        }
        case None =>
          Response(Status.NotFound)
      }
  }

  /**
    * Updates the OWL with specified ID.
    *
    * This endpoint handles POST requests for /version/owl/:id with an
    * application/x-www-form-urlencoded body containing an optional parameter "description".
    */
  val updateOwl: Endpoint[Owl] = post(
    APIVersion :: OwlRootPath :: int :: paramOption("description") :: header("Content-Type")
  ) { (id: Int, description: Option[String], contentType: String) =>
    logger.info(s"Updating OWL with ID=$id, description=$description")

    if (contentType.compareToIgnoreCase(UrlEncodedFormContentType) == 0) {
      ModelerInterface.updateOwl(id, description) match {
        case Success(owl) => Ok(owl)
        case Failure(th) => InternalServerError(new RuntimeException(th))
      }
    } else {
      BadRequest(BadRequestException(
        s"Must have HTTP header Content-Type=$UrlEncodedFormContentType."
      ))
    }
  }

  /**
    * Deletes the OWL with specified ID.
    *
    * This endpoint handles DELETE requests for /version/owl/:id.
    */
  val deleteOwl: Endpoint[Owl] = delete(APIVersion :: OwlRootPath :: int) { (id: Int) =>
    logger.info(s"Deleting OWL with ID=$id")

    ModelerInterface.deleteOwl(id) match {
      case Success(owl) => Ok(owl)
      case Failure(th) => InternalServerError(new RuntimeException(th))
    }
  }

  /**
    * Represents all OWL endpoints.
    */
  val endpoints = listOwls :+:
    createOwl :+:
    getOwl :+:
    updateOwl :+:
    deleteOwl :+:
    getOwlDocument
}<|MERGE_RESOLUTION|>--- conflicted
+++ resolved
@@ -17,23 +17,14 @@
  */
 package au.csiro.data61.core.api
 
-<<<<<<< HEAD
 import java.nio.file.Files
-import java.io.File
-import java.nio.charset.StandardCharsets
-
-import au.csiro.data61.core.drivers.ModelerInterface
-import au.csiro.data61.core.types.ModelerTypes.{Owl, OwlDocumentFormat, OwlID}
+import au.csiro.data61.core.drivers.OctopusInterface
+import au.csiro.data61.types.SSDTypes.{Owl, OwlID, OwlDocumentFormat}
 import com.twitter.finagle.http.Version.Http11
 import com.twitter.finagle.http.{Response, Status, Version}
 import com.twitter.finagle.http.exp.Multipart.{FileUpload, InMemoryFileUpload, OnDiskFileUpload}
-import com.twitter.io.{Buf, BufInputStream}
-import com.twitter.util.Await
-=======
-import au.csiro.data61.types.StatusMessage
->>>>>>> 072f227d
+import com.twitter.io.{Reader, BufInputStream}
 import io.finch._
-import org.apache.commons.io.FileUtils
 
 
 import scala.language.postfixOps
@@ -54,7 +45,7 @@
     * This endpoint handles GET requests for /version/owl.
     */
   val listOwls: Endpoint[List[OwlID]] = get(APIVersion :: OwlRootPath) {
-    Ok(ModelerInterface.owlKeys)
+    Ok(OctopusInterface.owlKeys)
   }
 
   /**
@@ -78,7 +69,7 @@
       case InMemoryFileUpload(content, _, _, _) => new BufInputStream(content)
     }
 
-    ModelerInterface.createOwl(name, desc, fmt, stream) match {
+    OctopusInterface.createOwl(name, desc, fmt, stream) match {
       case Success(owl) => Ok(owl)
       case Failure(th) => InternalServerError(new RuntimeException(th))
     }
@@ -92,7 +83,7 @@
   val getOwl: Endpoint[Owl] = get(APIVersion :: OwlRootPath :: int) { (id: Int) =>
     logger.info(s"Getting OWL with ID=$id")
 
-    ModelerInterface.getOwl(id) match {
+    OctopusInterface.getOwl(id) match {
       case Some(owl) => Ok(owl)
       case None => NotFound(NotFoundException(s"OWL $id not found"))
     }
@@ -103,16 +94,17 @@
     (id: Int) =>
       logger.info(s"Getting OWL document with ID=$id")
 
-      ModelerInterface.getOwl(id) match {
-        case Some(owl) => ModelerInterface.getOwlDocument(owl) match {
-          case Success(reader) =>
-            val response = Response(Http11, Status.Ok, reader)
-            response.contentType = "text/plain"
-            response
-          case Failure(th) =>
-            logger.error(s"Failed to get OWL document ${owl.id}.", th)
-            Response(Status.InternalServerError)
-        }
+      OctopusInterface.getOwl(id) match {
+        case Some(owl) =>
+          OctopusInterface.getOwlDocument(owl) match {
+            case Success(reader: Reader) =>
+              val response = Response(Http11, Status.Ok, reader)
+              response.contentType = "text/plain"
+              response
+            case Failure(th) =>
+              logger.error(s"Failed to get OWL document ${owl.id}.", th)
+              Response(Status.InternalServerError)
+          }
         case None =>
           Response(Status.NotFound)
       }
@@ -124,21 +116,22 @@
     * This endpoint handles POST requests for /version/owl/:id with an
     * application/x-www-form-urlencoded body containing an optional parameter "description".
     */
-  val updateOwl: Endpoint[Owl] = post(
-    APIVersion :: OwlRootPath :: int :: paramOption("description") :: header("Content-Type")
-  ) { (id: Int, description: Option[String], contentType: String) =>
-    logger.info(s"Updating OWL with ID=$id, description=$description")
+  val updateOwl: Endpoint[Owl] = post(APIVersion :: OwlRootPath :: int :: paramOption("description") :: header("Content-Type")) {
+    (id: Int, description: Option[String], contentType: String) =>
+      logger.info(s"Updating OWL with ID=$id, description=$description")
 
-    if (contentType.compareToIgnoreCase(UrlEncodedFormContentType) == 0) {
-      ModelerInterface.updateOwl(id, description) match {
-        case Success(owl) => Ok(owl)
-        case Failure(th) => InternalServerError(new RuntimeException(th))
+      if (contentType.compareToIgnoreCase(UrlEncodedFormContentType) == 0) {
+        OctopusInterface.updateOwl(id, description) match {
+          case Success(owl) =>
+            Ok(owl)
+          case Failure(th) =>
+            InternalServerError(new RuntimeException(th))
+        }
+      } else {
+        BadRequest(BadRequestException(
+          s"Must have HTTP header Content-Type=$UrlEncodedFormContentType."
+        ))
       }
-    } else {
-      BadRequest(BadRequestException(
-        s"Must have HTTP header Content-Type=$UrlEncodedFormContentType."
-      ))
-    }
   }
 
   /**
@@ -146,13 +139,16 @@
     *
     * This endpoint handles DELETE requests for /version/owl/:id.
     */
-  val deleteOwl: Endpoint[Owl] = delete(APIVersion :: OwlRootPath :: int) { (id: Int) =>
-    logger.info(s"Deleting OWL with ID=$id")
+  val deleteOwl: Endpoint[Owl] = delete(APIVersion :: OwlRootPath :: int) {
+    (id: Int) =>
+      logger.info(s"Deleting OWL with ID=$id")
 
-    ModelerInterface.deleteOwl(id) match {
-      case Success(owl) => Ok(owl)
-      case Failure(th) => InternalServerError(new RuntimeException(th))
-    }
+      OctopusInterface.deleteOwl(id) match {
+        case Success(owl) =>
+          Ok(owl)
+        case Failure(th) =>
+          InternalServerError(new RuntimeException(th))
+      }
   }
 
   /**
