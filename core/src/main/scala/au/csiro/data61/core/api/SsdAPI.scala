--- conflicted
+++ resolved
@@ -22,11 +22,7 @@
 import org.joda.time.DateTime
 
 import scala.language.postfixOps
-<<<<<<< HEAD
 import au.csiro.data61.core.drivers.SsdInterface
-=======
-import au.csiro.data61.core.drivers.{OctopusInterface, SsdInterface}
->>>>>>> f8cf8d0e
 import au.csiro.data61.types.SsdTypes.SsdID
 import io.finch._
 import io.finch.json4s.decodeJson
@@ -68,13 +64,8 @@
     *
     * curl http://localhost:8080/v1.0/ssd
     */
-<<<<<<< HEAD
   val ssdRoot: Endpoint[List[Int]] = get(APIVersion :: SsdRootPath) {
     Ok(SsdInterface.storageKeys)
-=======
-  val ssdRoot: Endpoint[List[Int]] = get(APIVersion :: "ssd") {
-    Ok(SsdInterface.ssdKeys)
->>>>>>> f8cf8d0e
   }
 
   /**
