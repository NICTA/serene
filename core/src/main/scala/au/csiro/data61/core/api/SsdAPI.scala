--- conflicted
+++ resolved
@@ -43,17 +43,11 @@
   */
 object SsdAPI extends RestAPI {
 
-  val junkSsd = Ssd(
+  val junkSSD = SemanticSourceDesc(
     id = 1,
     name = "test",
-<<<<<<< HEAD
-    columns = List(SsdColumn(1, "col1"), SsdColumn(2, "col2")),
-    attributes = List(
-      SsdAttribute(1, "test", "hello", List(1, 2), "sql")
-=======
     attributes = List(
       SsdAttribute(1) // this is a dummy attribute created using the specified ColumnId
->>>>>>> f9e3cfd1
     ),
     ontology = List(1, 2, 3),
     semanticModel = None,
@@ -81,9 +75,9 @@
     * Returns a JSON SSD object with id.
     *
     */
-  val ssdCreate: Endpoint[Ssd] = post(APIVersion :: "ssd" :: stringBody) {
+  val ssdCreate: Endpoint[SemanticSourceDesc] = post(APIVersion :: "ssd" :: stringBody) {
     (body: String) =>
-      Ok(junkSsd)
+      Ok(junkSSD)
   }
 
   /**
@@ -91,7 +85,7 @@
     *
     * curl http://localhost:8080/v1.0/ssd/12354687
     */
-  val ssdGet: Endpoint[Ssd] = get(APIVersion :: "ssd" :: int) {
+  val ssdGet: Endpoint[SemanticSourceDesc] = get(APIVersion :: "ssd" :: int) {
     (id: Int) =>
 
       logger.debug(s"Get ssd id=$id")
@@ -116,13 +110,13 @@
     * curl -X POST -d 'description=This is the new description'
     * http://localhost:8080/v1.0/ssd/12354687
     */
-  val ssdPatch: Endpoint[Ssd] = post(APIVersion :: "ssd" :: int :: stringBody) {
+  val ssdPatch: Endpoint[SemanticSourceDesc] = post(APIVersion :: "ssd" :: int :: stringBody) {
 
     (id: Int, body: String) =>
 
       logger.debug(s"Patching dataset id=$id")
 
-      Ok(junkSsd)
+      Ok(junkSSD)
   }
 
   /**
