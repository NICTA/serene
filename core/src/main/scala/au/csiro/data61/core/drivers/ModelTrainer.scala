/**
  * Copyright (C) 2015-2016 Data61, Commonwealth Scientific and Industrial Research Organisation (CSIRO).
  * See the LICENCE.txt file distributed with this work for additional
  * information regarding copyright ownership.
  *
  * Licensed under the Apache License, Version 2.0 (the "License");
  * you may not use this file except in compliance with the License.
  * You may obtain a copy of the License at
  *
  * http://www.apache.org/licenses/LICENSE-2.0
  *
  * Unless required by applicable law or agreed to in writing, software
  * distributed under the License is distributed on an "AS IS" BASIS,
  * WITHOUT WARRANTIES OR CONDITIONS OF ANY KIND, either express or implied.
  * See the License for the specific language governing permissions and
  * limitations under the License.
  */
package au.csiro.data61.core.drivers

import java.nio.file.{Files, Paths}

import au.csiro.data61.core.api.NotFoundException
import au.csiro.data61.core.storage.{DatasetStorage, ModelStorage}
import au.csiro.data61.core.types.ModelTypes.{Model, ModelID}
import com.typesafe.scalalogging.LazyLogging

// data integration project
import au.csiro.data61.matcher.data.{DataModel, SemanticTypeLabels}
import au.csiro.data61.matcher.ingestion.loader.{CSVDataLoader, SemanticTypeLabelsLoader}
import au.csiro.data61.matcher.matcher.features.FeatureSettings
import au.csiro.data61.matcher.matcher.serializable.SerializableMLibClassifier
import au.csiro.data61.matcher.matcher.train.{TrainMlibSemanticTypeClassifier, TrainingSettings}

case class ModelTrainerPaths(curModel: Model,
                             workspacePath: String,
                             featuresConfigPath: String,
                             costMatrixConfigPath: String,
                             labelsDirPath: String)

case class DataintTrainModel(classes: List[String],
                             trainingSet: DataModel,
                             labels: SemanticTypeLabels,
                             trainSettings: TrainingSettings,
                             postProcessingConfig: Option[Map[String, Any]])

object ModelTrainer extends LazyLogging {

  protected val rootDir: String = ModelStorage.rootDir

  /**
    * Return an instance of class TrainingSettings
    */
  protected def readSettings(trainerPaths: ModelTrainerPaths): TrainingSettings = {

    val featuresConfig = FeatureSettings.load(
      trainerPaths.featuresConfigPath,
      trainerPaths.workspacePath)

    TrainingSettings(
      resamplingStrategy = trainerPaths.curModel.resamplingStrategy.str,
      featureSettings = featuresConfig,
      costMatrix = Some(Left(trainerPaths.costMatrixConfigPath)),
      numBags = trainerPaths.curModel.numBags,
      bagSize = trainerPaths.curModel.bagSize
    )
  }

  /**
    * Returns a list of DataModel instances at path
    */
  protected def getDataModels: List[DataModel] = {
    DatasetStorage
      .getCSVResources
      .map(CSVDataLoader().load)
  }

  /**
    * Returns a list of DataModel instances for the dataset repository
    */
  protected def readTrainingData: DataModel = {

    logger.info(s"Reading training data")

    val datasets = getDataModels

    if (datasets.isEmpty) { // training dataset has to be non-empty
      logger.error("No csv training datasets have been found.")
      throw NotFoundException("No csv training datasets have been found.")
    }

    new DataModel("", None, None, Some(datasets))
  }

  /**
    * Reads in labeled data
    */
  protected def readLabeledData(trainerPaths: ModelTrainerPaths): SemanticTypeLabels = {

<<<<<<< HEAD
    logger.debug(s"Reading label data from $trainerPaths")
=======
    logger.info(s"Reading label data")
>>>>>>> 59fff9cb

    val labelsLoader = SemanticTypeLabelsLoader()
    val stl = labelsLoader.load(trainerPaths.labelsDirPath)

    if (stl.labelsMap.isEmpty) {// we do not allow unsupervised setting; labeled data should not be empty
      logger.error("No labeled datasets have been found.")
      throw NotFoundException("No labeled datasets have been found.")
    }
    stl
  }

  /**
    * Performs training for the model and returns serialized object for the learned model
    */
  def train(id: ModelID): Option[SerializableMLibClassifier] = {

    logger.debug(s"train called for model $id")

    ModelStorage.identifyPaths(id)
      .map(cts  => {

        if (!Files.exists(Paths.get(cts.workspacePath))) {
          val msg = s"Workspace directory for the model $id does not exist."
          logger.error(msg)
          throw NotFoundException(msg)
        }

        logger.debug("Attempting to create training object..")

        val dataTrainModel = DataintTrainModel(
          classes = cts.curModel.classes,
          trainingSet = readTrainingData,
          labels = readLabeledData(cts),
          trainSettings = readSettings(cts),
          postProcessingConfig = None)

        logger.debug(s"Created data training model: $dataTrainModel")

        dataTrainModel
      })
      .map(dt => {

        val trainer = TrainMlibSemanticTypeClassifier(dt.classes, doCrossValidation = false)

        val randomForestSchemaMatcher = trainer.train(
          dt.trainingSet,
          dt.labels,
          dt.trainSettings,
          dt.postProcessingConfig)

        SerializableMLibClassifier(
          randomForestSchemaMatcher.model,
          dt.classes,
          randomForestSchemaMatcher.featureExtractors,
          randomForestSchemaMatcher.postProcessingConfig)
      })

  }

}<|MERGE_RESOLUTION|>--- conflicted
+++ resolved
@@ -96,11 +96,7 @@
     */
   protected def readLabeledData(trainerPaths: ModelTrainerPaths): SemanticTypeLabels = {
 
-<<<<<<< HEAD
-    logger.debug(s"Reading label data from $trainerPaths")
-=======
     logger.info(s"Reading label data")
->>>>>>> 59fff9cb
 
     val labelsLoader = SemanticTypeLabelsLoader()
     val stl = labelsLoader.load(trainerPaths.labelsDirPath)
