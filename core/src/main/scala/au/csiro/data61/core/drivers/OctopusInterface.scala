--- conflicted
+++ resolved
@@ -91,6 +91,8 @@
           ssds = request.ssds.getOrElse(List.empty[Int]),
           lobsterID = lobsterID,
           modelingProps = request.modelingProps,
+          alignmentDir = None,
+          semanticTypeMap = semanticTypeMap,
           state = TrainState(Status.UNTRAINED, "", DateTime.now),
           dateCreated = DateTime.now,
           dateModified = DateTime.now,
@@ -509,17 +511,11 @@
           lobsterID = original.lobsterID,
           description = request.description.getOrElse(original.description),
           name = request.name.getOrElse(original.name),
-<<<<<<< HEAD
           modelingProps = request.modelingProps, // TODO: Remove option type!! in case it's None semantic-modeler uses default config for Karma; for now default config is available only in semantic-modeler
           alignmentDir = None,
           ssds = request.ssds.map(sds => sds.map(Some(_))).getOrElse(original.ssds),
           ontologies = request.ontologies.getOrElse(original.ontologies),
           semanticTypeMap = semanticTypeMap,
-=======
-          modelingProps = request.modelingProps, //.getOrElse(original.modelingProps), // TODO: Remove option type!!
-          ssds = request.ssds.getOrElse(original.ssds),
-          ontologies = request.ontologies.getOrElse(original.ontologies),
->>>>>>> fb5615ce
           state = TrainState(Status.UNTRAINED, "", DateTime.now),
           dateCreated = original.dateCreated,
           dateModified = DateTime.now)
