--- conflicted
+++ resolved
@@ -100,24 +100,6 @@
     isOK getOrElse false
   }
 
-<<<<<<< HEAD
-
-  /**
-    * Check existence of references (SSDs and Owls) for octopus.
- *
-    * @param octopus OctopusRequest object
-    * @return
-    */
-  protected def checkOctopusRequest(octopus: OctopusRequest): Boolean = {
-
-    octopus.ssds.getOrElse(List.empty[Int]) // check existence of SSDs in SsdStorage
-      .forall(ssdID => SsdStorage.get(ssdID).isDefined) &&
-    octopus.ontologies.getOrElse(List.empty[Int]) // check existence of ontologies in OwlStorage
-      .forall(owlID => OwlStorage.get(owlID).isDefined)
-  }
-
-=======
->>>>>>> 54d38a02
   /**
     * Convert OctopusRequest to Octopus
     *
