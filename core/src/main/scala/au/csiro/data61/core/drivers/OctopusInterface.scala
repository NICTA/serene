/**
  * Copyright (C) 2015-2016 Data61, Commonwealth Scientific and Industrial Research Organisation (CSIRO).
  * See the LICENCE.txt file distributed with this work for additional
  * information regarding copyright ownership.
  *
  * Licensed under the Apache License, Version 2.0 (the "License");
  * you may not use this file except in compliance with the License.
  * You may obtain a copy of the License at
  *
  * http://www.apache.org/licenses/LICENSE-2.0
  *
  * Unless required by applicable law or agreed to in writing, software
  * distributed under the License is distributed on an "AS IS" BASIS,
  * WITHOUT WARRANTIES OR CONDITIONS OF ANY KIND, either express or implied.
  * See the License for the specific language governing permissions and
  * limitations under the License.
  */
package au.csiro.data61.core.drivers

import java.io.{IOException, InputStream}
import java.nio.file.{Path, Paths}

import au.csiro.data61.core.api._
import au.csiro.data61.core.storage._
import au.csiro.data61.modeler.{PredictOctopus, TrainOctopus}
import au.csiro.data61.types.ModelTypes.{Model, ModelID}
import au.csiro.data61.core.drivers.Generic._
import au.csiro.data61.types.ColumnTypes.ColumnID
import au.csiro.data61.types.SsdTypes.OwlDocumentFormat.OwlDocumentFormat
import au.csiro.data61.types._
import au.csiro.data61.types.DataSetTypes._
import au.csiro.data61.types.Training.{Status, TrainState}
import au.csiro.data61.types.SsdTypes._
import com.twitter.io.Reader
import com.typesafe.scalalogging.LazyLogging
import org.joda.time.DateTime

import scala.language.postfixOps
import scala.concurrent.ExecutionContext.Implicits.global
import scala.concurrent.{ExecutionContext, Future}
import scala.util.{Failure, Random, Success, Try}

/**
  * Interface to the functionality of the Semantic Modeler.
  * Here, requests will be sent to the MatcherInterface as well.
  */
object OctopusInterface extends LazyLogging{

  val MissingValue = "unknown"
  val defaultNumSemanticTypes = 4 // TODO: make it a user-provided parameter


  /**
    * Check if the SsdRequest has proper parameters.
    *
    * @param request SsdRequest coming from the API
    * @param ssdAttributes generated attributes
    * @throws InternalException if there;s a problem
    */
  protected def checkSsdRequest(request: SsdRequest,
                                ssdAttributes: List[SsdAttribute])
  : Unit = {

    // check that columnIDs are available in the DataSetStorage
    if (!ssdAttributes.forall(attr => DatasetStorage.columnMap.keySet.contains(attr.id))) {
      val msg = "SSD cannot be added to the storage: columns in the mappings do not exist in the DatasetStorage."
      logger.error(msg)
      throw InternalException(msg)
    }

    // check that ontologies are available in the OwlStorage
    if (!request.ontologies.forall(owlKeys.toSet.contains)) {
      val msg = "SSD cannot be added to the storage: ontologies do not exist in the OwlStorage."
      logger.error(msg)
      throw InternalException(msg)
    }
  }

  /**
    * Check if the SsdRequest has proper parameters.
    * Then convert it to Semantic Source Description
    *
    * @param request SsdRequest coming from the API
    * @param ssdAttributes List of generated attributes
    * @param ssdID id of the SSD
    */
  protected def convertSsdRequest(request: SsdRequest,
                                  ssdAttributes: List[SsdAttribute],
                                  ssdID: SsdID)
  : Ssd = {

    val ssd = Ssd(ssdID,
      name = request.name,
      attributes = ssdAttributes,
      ontology = request.ontologies,
      semanticModel = request.semanticModel,
      mappings = request.mappings,
      dateCreated = DateTime.now,
      dateModified = DateTime.now
    )

    // check if the SSD is consistent and complete
    if (!ssd.isComplete) {
      val msg = "SSD cannot be added to the storage: it is not complete."
      logger.error(msg)
      throw InternalException(msg)
    }

  ssd
  }

  /**
    *
    * @param request
    * @return
    */
  def createSsd(request: SsdRequest): Ssd = {

    val id = genID

    // get list of attributes from the mappings
    // NOTE: for now we automatically generate them to be equal to the original columns
    val ssdAttributes: List[SsdAttribute] = request
      .mappings
      .map(_.mappings.keys.toList)
      .getOrElse(List.empty[Int])
      .map(SsdAttribute(_))

    // check the SSD request -- the method will just raise exceptions if there's anything wrong
    checkSsdRequest(request, ssdAttributes)

    // build the Semantic Source Description from the request, adding defaults where necessary
    val ssdOpt = for {

      ssd <- Try {
        // we convert here the request to the SSD and also check if the SSD is complete
        convertSsdRequest(request, ssdAttributes, id)
      }.toOption
      _ <- SsdStorage.add(id, ssd)

    } yield ssd

    ssdOpt getOrElse { throw InternalException("Failed to create resource.") }

  }

  /**
    * Build a new Octopus from the request.
    * We also build the associated schema matcher Model.
    *
    * @param request The request object from the API
    * @return
    */
  def createOctopus(request: OctopusRequest): Octopus = {

    val id = genID

    val SemanticTypeObject(classes, labelData, semanticTypeMap) = getSemanticTypes(request.ssds)

    // we need first to create the schema matcher model
    val modelReq = ModelRequest(
      description = request.description,
      modelType = request.modelType,
      classes = classes,
      features = request.features,
      costMatrix = None,
      labelData = labelData,
      resamplingStrategy = request.resamplingStrategy,
      numBags = request.numBags,
      bagSize = request.bagSize)

    val lobsterID: ModelID = Try {
      MatcherInterface.createModel(modelReq)
    } match {
      case Success(model) =>
        model.id
      case Failure(err) =>
        throw InternalException(s"Octopus cannot be created since lobster fled: $err")
    }

    // build the octopus from the request, adding defaults where necessary
    val octopusOpt = for {

      octopus <- Try {
        Octopus(id,
          name = request.name.getOrElse(MissingValue),
          ontologies = getOntologies(request.ssds, request.ontologies),
          ssds = request.ssds.getOrElse(List.empty[Int]),
          lobsterID = lobsterID,
          modelingProps = request.modelingProps,
          semanticTypeMap = semanticTypeMap,
          state = TrainState(Status.UNTRAINED, "", DateTime.now),
          dateCreated = DateTime.now,
          dateModified = DateTime.now,
          description = request.description.getOrElse(MissingValue)
        )
      }.toOption
      _ <- OctopusStorage.add(id, octopus)

    } yield octopus

    octopusOpt getOrElse { throw InternalException("Failed to create resource.") }
  }

  /**
    * Trains the Octopus which includes training for the Schema Matcher and Semantic Modeler!
    *
    * @param id The octopus id
    * @return
    */
  def trainOctopus(id: OctopusID, force: Boolean = false): Option[TrainState] = {

    val octopus = OctopusStorage.get(id).get
    val model = ModelStorage.get(octopus.lobsterID).get

    if (OctopusStorage.isConsistent(id) && !force) {
      logger.info(s"Octopus $id is already trained.")
      Some(octopus.state)
    } else if (octopus.state.status == Status.BUSY) {
      logger.info(s"Octopus $id is busy.")
      Some(octopus.state)
    } else {
      logger.info("Launching training of the octopus and lobster")
      // first we set the model state to training....
      OctopusStorage.updateTrainState(id, Status.BUSY)
      // launch training for the lobster
      val fut1 = MatcherInterface.lobsterTraining(model.id, force)
      // launch training for the octopus
      val fut2 = launchOctopusTraining(id)

      // merge both futures
      val aggFut: Future[(Option[Path], Option[Path])] = for {
        futureLobsterPath <- fut1
        futureOctopusPath <- fut2
      } yield (futureLobsterPath, futureOctopusPath)

      aggFut onComplete {
        case Success(res: (Option[Path], Option[Path])) =>
          processPaths(id, model.id, res)
        case Failure(err) =>
          val msg = s"Failed to train octopus $id: ${err.getMessage}."
          logger.error(msg)
          ModelStorage.updateTrainState(model.id, Status.ERROR, msg, None)
          OctopusStorage.deleteAlignmetDir(id) // delete alignmentDir
          OctopusStorage.updateTrainState(id, Status.ERROR, msg, None)
      }
      OctopusStorage.get(id).map(_.state)
    }
  }

  /**
    * Processing paths as returned by training methods
    *
    * @param octopusID Octopus id
    * @param lobsterID Id of the schema matcher model
    * @param res Tuple of paths wrapped into Option
    * @return
    */
  private def processPaths(octopusID: OctopusID,
                           lobsterID: ModelID,
                           res: (Option[Path], Option[Path])): Option[TrainState] = {
    res match {
      case (Some(lobsterPath), Some(octopusPath)) =>
        logger.info(s"Octopus $octopusID training success")
        // we update the status, the state date and do not delete the model.rf file for the lobster
        ModelStorage.updateTrainState(lobsterID, Status.COMPLETE, "", Some(lobsterPath))
        // we update the status, the state date for the octopus
        OctopusStorage.updateTrainState(octopusID, Status.COMPLETE, "", Some(octopusPath))

      case (Some(lobsterPath), None) =>
        logger.error(s"Octopus $octopusID training unsuccessful: matcher succeeded, but modeler failed.")
        // we update the status, the state date and do not delete the model.rf file for the lobster
        ModelStorage.updateTrainState(lobsterID, Status.COMPLETE, "", Some(lobsterPath))
        // we set the octopus state to error
        OctopusStorage.deleteAlignmetDir(octopusID) // delete alignmentDir
        OctopusStorage.updateTrainState(octopusID, Status.ERROR, "Modeler failed.", None)

      case (None, Some(octopusPath)) =>
        logger.error(s"Octopus $octopusID training unsuccessful: modeler succeeded, but matcher failed.")
        // we set lobster state to error
        ModelStorage.updateTrainState(lobsterID, Status.ERROR, "MatcherError", None)
        // we set the octopus state to error
        OctopusStorage.updateTrainState(octopusID, Status.ERROR, "Matcher failed.", None)

      case (None, None) =>
        logger.error(s"Octopus $octopusID training unsuccessful: modeler and matcher failed.")
        // we set lobster state to error
        ModelStorage.updateTrainState(lobsterID, Status.ERROR, "MatcherError", None)
        // we set the octopus state to error
        OctopusStorage.deleteAlignmetDir(octopusID) // delete alignmentDir
        OctopusStorage.updateTrainState(octopusID, Status.ERROR, "Matcher and Modeler failed.", None)
    }
  }

  /**
    * Asynchronously launch the training process,
    * and alignment graph will be written to the storage layer during execution.
    * The actual state will be returned from the above case when re-read from the storage layer.
    *
    * @param id Octopus id for which training will be launched
    */
  private def launchOctopusTraining(id: OctopusID)(implicit ec: ExecutionContext): Future[Option[Path]] = {

    Future {
      val octopus = OctopusStorage.get(id).get

      // get SSDs for the training
      val knownSSDs: List[Ssd] = octopus.ssds.flatMap(SsdStorage.get)

      // get location strings of the ontologies
      val ontologies: List[String] = octopus.ontologies
        .flatMap(OwlStorage.getOwlDocumentPath)
        .map(_.toString)

      // proceed with training...
      TrainOctopus.train(octopus,
        OctopusStorage.getAlignmentDirPath(id),
        ontologies,
        knownSSDs
      )
    }
  }

  /**
    * Perform prediction using the octopus
    *
    * @param id The octopus id
    * @param ssdID id of the SSD
    * @return
    */
  def predictSsdOctopus(id: OctopusID, ssdID : SsdID): SsdPrediction = {

    if (OctopusStorage.isConsistent(id)) {
      // do prediction
      logger.info(s"Launching prediction for OCTOPUS $id...")
      val octopus: Octopus = OctopusStorage.get(id).get

      // we get here attributes which are transformed columns
      val ssdColumns: List[ColumnID] = SsdStorage.get(ssdID).get.attributes.map(_.id)
      val datasets: List[DataSetID] =
        DatasetStorage.columnMap
          .filterKeys(ssdColumns.contains)
          .values
          .map(_.datasetID)
          .toList
          .distinct

      if (datasets.size > 1) {
        logger.error("Octopus prediction for more than one dataset is not supported yet.")
        throw InternalException("Octopus prediction for more than one dataset is not supported yet.")
      }

      // we do semantic typing for only one dataset
      val dsPredictions = Try {
        MatcherInterface.predictModel(octopus.lobsterID, datasets.head)
      } toOption

      // this map is needed to map ColumnIDs from dsPredictions to attributes
      // we make the mappings identical
      val attrToColMap: Map[Int, Int] = SsdStorage.get(ssdID)
        .map(_.attributes.map(x => (x.id, x.id)).toMap)
        .getOrElse(Map.empty[Int, Int])

      PredictOctopus.predict(octopus,
        OctopusStorage.getAlignmentDirPath(octopus.id).toString,
        octopus.ontologies
          .flatMap(OwlStorage.getOwlDocumentPath)
          .map(_.toString),
        SsdStorage.get(ssdID).get,
        dsPredictions,
        attrToColMap,
        defaultNumSemanticTypes)
        .getOrElse(throw InternalException(s"No SSD predictions are available for octopus $id."))

    } else {
      val msg = s"Prediction failed. Octopus $id is not trained."
      // prediction is impossible since the model has not been trained properly
      logger.error(msg)
      throw BadRequestException(msg)
    }
  }

  /**
    * Generate an empty SSD for a given dataset using ontologies from a given octopus.
    *
    * @param octopus
    * @param dataset
    * @return
    */
  protected def generateEmptySsd(octopus: Octopus,
                       dataset: DataSet): Option[Ssd] = {
    Try {
      Ssd(id = genID,
        name = dataset.filename,
        attributes = dataset.columns.map(_.id).map(SsdAttribute(_)),
        ontology = octopus.ontologies,
        semanticModel = None,
        mappings = None,
        dateCreated = DateTime.now,
        dateModified = DateTime.now
      )
    } toOption
  }

  /**
    * Helper function to convert from Ssd type to SsdRequest.
    *
    * @param ssd Semantic Source Description
    * @return
    */
  protected def convertSsd(ssd: Ssd): SsdRequest = {
    SsdRequest(ssd.name,
      ssd.ontology,
      ssd.semanticModel,
      ssd.mappings)
  }

  /**
    * Helper function convert from SsdPrediction to SsdResults
    *
    * @param ssdPrediction Prediction object as returned by semantic modeler
    * @return
    */
  protected def convertSsdPrediction(ssdPrediction: SsdPrediction): SsdResults = {
    val convertedTuples =
      ssdPrediction.suggestions.map {
        case (ssd: Ssd, smScore: SemanticScores) =>
          (convertSsd(ssd), smScore)
      }
    SsdResults(predictions = convertedTuples)
  }

  /**
    * Perform prediction using the octopus for a dataset.
    * Emtpy SSD will automatically be generated for the dataset.
    *
    * @param id The octopus id
    * @param dsID id of the dataset
    * @return
    */
  def predictOctopus(id: OctopusID, dsID : DataSetID): SsdResults = {

    if (OctopusStorage.isConsistent(id)) {
      // do prediction
      logger.info(s"Launching prediction for OCTOPUS $id...")
      val ssdPredictions: Option[SsdPrediction] = for {
        octopus <- OctopusStorage.get(id)
        dataset <- DatasetStorage.get(dsID)

        emptySsd <- generateEmptySsd(octopus, dataset)

        // we do semantic typing for only one dataset
        dsPredictions = Try {
          MatcherInterface.predictModel(octopus.lobsterID, dsID)
        } toOption

        // this map is needed to map ColumnIDs from dsPredictions to attributes
        // we make the mappings identical
        attrToColMap: Map[Int, Int] = emptySsd
          .attributes
          .map(x => (x.id, x.id)).toMap

        predOpt <- PredictOctopus.predict(octopus,
          OctopusStorage.getAlignmentDirPath(octopus.id).toString,
          octopus.ontologies
            .flatMap(OwlStorage.getOwlDocumentPath)
            .map(_.toString),
          emptySsd,
          dsPredictions,
          attrToColMap,
          defaultNumSemanticTypes
        )
      } yield predOpt

      convertSsdPrediction(
        ssdPredictions
        .getOrElse(throw InternalException(s"No SSD predictions are available for dataset $dsID."))
      )

    } else {
      val msg = s"Prediction failed. Octopus $id is not trained."
      // prediction is impossible since the model has not been trained properly
      logger.error(msg)
      throw BadRequestException(msg)
    }
  }

  /**
    * Split URI into the namespace and the name of the resource (either class, or property)
 *
    * @param s String which corresponds to the URI
    * @return
    */
  protected def splitURI(s: String): (String, String) = {
    val splitted = s.split("#")

    if (splitted.length < 2){
      logger.error(s"Failed to process the URI $s")
      throw InternalException(s"Failed to process the URI $s")
    }

    // the first part is the name which will be later used in the schema matcher as the label
    // the second part is the namespace
    ( splitted.last, splitted.dropRight(1).mkString("#") + "#")
  }

  /**
    * SemanticTypeObject is the return object for getSemanticTypes
    *
    * @param semanticTypeList
    * @param labelMap
    * @param semanticTypeMap
    */
  case class SemanticTypeObject(semanticTypeList: Option[List[String]],
                                labelMap: Option[Map[Int, String]],
                                semanticTypeMap: Map[String, String])

  /**
    * We want to extract the list of semantic types (aka classes),
    * the list of mappings from column ids to the semantic types (aka labelData) and
    * the list of mappings from the semantic types to the URI namespaces.
    * The semantic types in the SSDs are provided as URIs.
    * That's why we need to split those URIs into namespace and semantic type names.
    * The semantic type names will be used as class labels in the Schema Matcher.
    * The namespaces are needed for the Semantic Modeler to properly work with ontologies.
    *
    * @param ssds List of semantic source descriptions.
    * @return
    */
  protected def getSemanticTypes(ssds: Option[List[Int]]): SemanticTypeObject = {

    logger.debug("Getting semantic type info from the octopus...")
    val givenSSDs = ssds.getOrElse(List.empty[Int])

    if (givenSSDs.isEmpty) {
      // everything is empty if there are no SSDs
      logger.debug("Everything is empty in SSD.")
      SemanticTypeObject(None, None, Map.empty[String,String])
    }
    else {
      // here we want to get a map from AttrID to (URI of class node, URI of data node)
      // TODO: the mapping can be to the ClassNode
      val ssdMaps: List[(AttrID, (String, String))] = givenSSDs
        .flatMap(SsdStorage.get)
        .filter(_.mappings.isDefined)
        .filter(_.semanticModel.isDefined)
        .flatMap { ssd: Ssd =>
          ssd.mappings.get.mappings.map { // SSDs contain SSDMapping which is a mapping AttrID --> NodeID
            case (attrID, nodeID) =>
              (attrID,
                ssd.semanticModel
                  .flatMap(_.getDomainType(nodeID)) // FIXME: what if the mapping is to the class node and not the data node?!
                  .getOrElse(throw InternalException(
                    "Semantic Source Description is not properly formed: problems with mappings or semantic model.")))
            } toList
        }

      val semanticTypeMap: Map[String, String] = ssdMaps.flatMap {
        // TODO: what if we have the same labels with different namespaces? Only one will be picked here
        case (attrID, (classURI, propURI)) =>
          List(splitURI(classURI), splitURI(propURI))
      }.toMap

      // semantic type (aka class label) is constructed as "the label of class URI"---"the label of property URI"
      // TODO: what if the column is mapped to the class node?
      val labelData: Map[Int, String] = ssdMaps.map {
        case (attrID: Int, (classURI, propURI)) =>
          (attrID, constructLabel(classURI,propURI))
      } toMap

      val classes: List[String] = labelData.map {
        case (attrID, semType) =>
          semType
      }.toList.distinct

      SemanticTypeObject(Some(classes), Some(labelData), semanticTypeMap)
    }
  }

  /**
    * Construct the semantic type (aka class label) as
    * "the label of class URI"---"the label of property URI"
    *
    * @param classURI URI of the class node
    * @param propURI URI of the data node
    * @return
    */
  protected def constructLabel(classURI: String, propURI: String): String = {
    splitURI(classURI)._1 + "---" + splitURI(propURI)._1
  }

  /**
    * Get the list of OWL ids based on the list of SSDs and list of additional OWL ids.
    * The point is that the user can specify additional ontologies to those which are already specified in the SSDs.
    * We still need to get ontologies from the provided SSDs.
    *
    * @param ssds List of ids of the semantic source descriptions.
    * @param ontologies List of ids of the ontologies which need to be additionally included into the Octopus.
    * @return
    */
  protected def getOntologies(ssds: Option[List[Int]],
                              ontologies: Option[List[Int]]): List[Int] = {
    logger.debug("Getting owls for octopus")
    val ssdOntologies: List[Int] = ssds
      .getOrElse(List.empty[Int])
      .flatMap(SsdStorage.get)
      .flatMap(_.ontology)

    ssdOntologies ++ ontologies.getOrElse(List.empty[Int])
  }

  /**
    * Passes the ssd keys up to the API
    *
    * @return
    */
  def ssdKeys: List[SsdID] = {
    SsdStorage.keys
  }

  /**
    * Passes the octopus keys up to the API
    *
    * @return
    */
  def octopusKeys: List[OctopusID] = {
    OctopusStorage.keys
  }

  /**
    * Deletes the octopus
    *
    * @param key Key for the octopus
    * @return
    */
  def deleteOctopus(key: OctopusID): Option[OctopusID] = {
    if(OctopusStorage.hasDependents(key)) {
      val msg = s"Octopus $key cannot be deleted since it has dependents." +
        s"Delete first dependents."
      logger.error(msg)
      throw BadRequestException(msg)
    } else {
      // first we remove octopus
      val octopusID = OctopusStorage.remove(key)
      // now we remove lobster
      OctopusStorage.get(key).map(_.lobsterID).map(MatcherInterface.deleteModel)
      octopusID
    }
  }

  protected def createModelRequest(request: OctopusRequest,
                                   lobster: Model,
                                   classes: Option[List[String]],
                                   labelData: Option[Map[Int, String]]): ModelRequest = {
    ModelRequest(
        description = Some(request.description.getOrElse(lobster.description)),
        modelType = Some(request.modelType.getOrElse(lobster.modelType)),
        classes = Some(classes.getOrElse(lobster.classes)),
        features = Some(request.features.getOrElse(lobster.features)),
        costMatrix = None,
        labelData = Some(labelData.getOrElse(lobster.labelData)),
        resamplingStrategy = Some(request.resamplingStrategy.getOrElse(lobster.resamplingStrategy)),
        numBags = Some(request.numBags.getOrElse(lobster.numBags)),
        bagSize = Some(request.bagSize.getOrElse(lobster.bagSize))
    )
  }

  /**
    * Parses a octopus request to construct a octopus object
    * for updating. The index is searched for in the database,
    * and if update is successful, returns the case class response
    * object.
    *
    * @param request POST request with octopus information
    * @return Case class object for JSON conversion
    */
  def updateOctopus(id: OctopusID, request: OctopusRequest): Octopus = {


    val SemanticTypeObject(classes, labelData, semanticTypeMap) = getSemanticTypes(request.ssds)

    // build the octopus from the request, adding defaults where necessary
    val octopusOpt = for {
      colMap <- Some(DatasetStorage.columnMap)
      original <- OctopusStorage.get(id)
      originalLobster <- ModelStorage.get(original.lobsterID)

      // update lobster
      lobsterRequest = createModelRequest(request, originalLobster, classes, labelData)
      updatedLobster = MatcherInterface.updateModel(original.lobsterID, lobsterRequest)

      // delete alignmentDir explicitly
      octopusDeletedAlignment <- OctopusStorage.deleteAlignmetDir(id)

      // build up the octopus request, and use defaults if not present...
      octopus <- Try {
        Octopus(
          id = id,
          lobsterID = original.lobsterID,
          description = request.description.getOrElse(original.description),
          name = request.name.getOrElse(original.name),
          modelingProps = request.modelingProps, // TODO: Remove option type!! in case it's None semantic-modeler uses default config for Karma; for now default config is available only in semantic-modeler
          ssds = request.ssds.getOrElse(original.ssds),
          ontologies = request.ontologies.getOrElse(original.ontologies),
          semanticTypeMap = semanticTypeMap,
          state = TrainState(Status.UNTRAINED, "", DateTime.now),
          dateCreated = original.dateCreated,
          dateModified = DateTime.now)
      }.toOption
      _ <- OctopusStorage.add(id, octopus)

    } yield {
      octopus
    }
    octopusOpt getOrElse {
      logger.error(s"Failed to update octopus $id.")
      throw InternalException("Failed to update octopus.")
    }
  }

  /**
    * Returns the public facing octopus from the storage layer
    *
    * @param id The octopus id
    * @return
    */
  def getOctopus(id: OctopusID): Option[Octopus] = {
    OctopusStorage.get(id)
  }


  /**
    * Creates an OWL document with related information.
    *
    * @param description The description of the OWL document.
    * @param format The format of the OWL document.
    * @param inputStream The input stream of the OWL document.
    * @return The created OWL information if successful. Otherwise the exception that caused the
    *         failure.
    */
  def createOwl(name: String,
                description: String,
                format: OwlDocumentFormat,
                inputStream: InputStream): Option[Owl] = {
    val id = genID
    val now = DateTime.now
    val owl = Owl(
      id = id,
      name = name,
      format = format,
      description = description,
      dateCreated = now,
      dateModified = now
    )

    for {
      owlId <- OwlStorage.add(id, owl)
      owlPath <- OwlStorage.writeOwlDocument(id, inputStream)
      curOwl <- OwlStorage.get(owlId)
    } yield curOwl

//    OwlStorage.add(id, owl) match {
//      case Some(_) =>
//          OwlStorage.writeOwlDocument(id, inputStream)
//      case None =>
//        throw new IOException(s"Owl $id could not be created.")
//    }
  }

  /**
    * Gets the IDs of available OWL documents.
    *
    * @return The list of OWL IDs.
    */
  def owlKeys: List[OwlID] = OwlStorage.keys

  /**
    * Gets information about an OWL document.
    *
    * @param id The ID of the OWL document.
    * @return Information about the OWL document if found.
    */
  def getOwl(id: OwlID): Option[Owl] = OwlStorage.get(id)

  /**
    * Gets the original OWL file uploaded to the server.
    *
    * @param owl The owl object
    * @return A buffered reader object
    */
  def getOwlDocument(owl: Owl): Try[Reader] = Try {
    Reader.fromFile(OwlStorage.getOwlDocumentPath(owl.id).map(_.toFile).get)
  }

  /**
    * Updates information about an OWL document.
    *
    * @param id The ID of the OWL document.
    * @param description The description of the OWL document.
    * @return Updated information of the OWL document if successful. Otherwise the exception that
    *         caused the failure.
    */
<<<<<<< HEAD
  def updateOwl(id: OwlID,
                description: Option[String],
                filename: Option[String],
                stream: Option[InputStream]
               ): Try[Owl] = Try {

    OwlStorage.get(id) match {
      case Some(owl) =>
        synchronized {
          // first we just try to write the new document...
          stream.foreach(OwlStorage.writeOwlDocument(id, _))

          // now we update the description
          val updatedOwl = owl.copy(
              name = filename.getOrElse(owl.description),
              description = description.getOrElse(owl.description),
              dateModified = DateTime.now())

          OwlStorage
            .update(id, updatedOwl)
            .flatMap(OwlStorage.get)
            .getOrElse(throw InternalException(s"Failed to update Owl at $id"))
        }
      case None =>
        throw BadRequestException(s"Owl $id not found.")
      }
=======
  def updateOwl(id: OwlID, description: Option[String]): Try[Owl] = Try {
    // TODO: check SsdStorage, OctopusStorage
    OwlStorage.get(id) match {
      case Some(owl) =>
        val updatedOwl = owl.copy(
          description = description.getOrElse(owl.description)
        )
        OwlStorage.update(id, updatedOwl) match {
          case Some(_) =>
            updatedOwl
          case None =>
            logger.error(s"Owl $id could not be updated.")
            throw InternalException(s"Owl $id could not be updated.")
        }
      case None =>
        throw NotFoundException(s"Owl $id not found.")
>>>>>>> a87fd357
    }

  /**
    * Deletes an OWL document.
    *
    * @param id The ID of the OWL document.
    * @return Information about the deleted OWL document if successful. Otherwise the exception that
    *         caused the failure.
    */
  def deleteOwl(id: OwlID): Try[Owl] = Try {

    if (OwlStorage.hasDependents(id)) {
      val msg = s"Owl $id cannot be deleted since it has dependents." +
        s"Delete first dependents."
      logger.error(msg)
      throw BadRequestException(msg)
    }

    // TODO: check SsdStorage, OctopusStorage
    OwlStorage.get(id) match {
      case Some(owl) =>
        OwlStorage.remove(id) match {
          case Some(_) =>
            owl
          case None =>
            throw InternalException(s"Owl $id could not be deleted.")
        }
      case None =>
        throw NotFoundException(s"Owl $id not found.")
    }
  }
}<|MERGE_RESOLUTION|>--- conflicted
+++ resolved
@@ -224,14 +224,14 @@
       // first we set the model state to training....
       OctopusStorage.updateTrainState(id, Status.BUSY)
       // launch training for the lobster
-      val fut1 = MatcherInterface.lobsterTraining(model.id, force)
+      val launchLobster = MatcherInterface.lobsterTraining(model.id, force)
       // launch training for the octopus
-      val fut2 = launchOctopusTraining(id)
+      val launchOctopus = launchOctopusTraining(id)
 
       // merge both futures
       val aggFut: Future[(Option[Path], Option[Path])] = for {
-        futureLobsterPath <- fut1
-        futureOctopusPath <- fut2
+        futureLobsterPath <- launchLobster
+        futureOctopusPath <- launchOctopus
       } yield (futureLobsterPath, futureOctopusPath)
 
       aggFut onComplete {
@@ -800,7 +800,6 @@
     * @return Updated information of the OWL document if successful. Otherwise the exception that
     *         caused the failure.
     */
-<<<<<<< HEAD
   def updateOwl(id: OwlID,
                 description: Option[String],
                 filename: Option[String],
@@ -827,24 +826,6 @@
       case None =>
         throw BadRequestException(s"Owl $id not found.")
       }
-=======
-  def updateOwl(id: OwlID, description: Option[String]): Try[Owl] = Try {
-    // TODO: check SsdStorage, OctopusStorage
-    OwlStorage.get(id) match {
-      case Some(owl) =>
-        val updatedOwl = owl.copy(
-          description = description.getOrElse(owl.description)
-        )
-        OwlStorage.update(id, updatedOwl) match {
-          case Some(_) =>
-            updatedOwl
-          case None =>
-            logger.error(s"Owl $id could not be updated.")
-            throw InternalException(s"Owl $id could not be updated.")
-        }
-      case None =>
-        throw NotFoundException(s"Owl $id not found.")
->>>>>>> a87fd357
     }
 
   /**
