--- conflicted
+++ resolved
@@ -17,12 +17,8 @@
   */
 package au.csiro.data61.core.drivers
 
-<<<<<<< HEAD
 import java.io.{IOException, InputStream}
 import java.nio.file.{Files, Path, Paths}
-=======
-import java.nio.file.{Path, Paths}
->>>>>>> f8cf8d0e
 
 import au.csiro.data61.core.api._
 import au.csiro.data61.core.storage._
@@ -51,7 +47,6 @@
 
   val defaultNumSemanticTypes = 4 // TODO: make it a user-provided parameter --> move to modelingProps
 
-<<<<<<< HEAD
   override val storage = OctopusStorage
 
   protected def missingReferences(resource: Octopus): StorageDependencyMap = {
@@ -88,7 +83,9 @@
     } yield allBefore && alignmentExists && isComplete && lobsterConsistent
 
     isOK getOrElse false
-=======
+  }
+
+
   /**
     * Check existence of references (SSDs and Owls) for octopus.
     * @param octopus OctopusRequest object
@@ -128,9 +125,6 @@
       dateModified = DateTime.now,
       description = request.description.getOrElse(MissingValue)
     )
->>>>>>> f8cf8d0e
-  }
-
   /**
     * Build a new Octopus from the request.
     * We also build the associated schema matcher Model.
@@ -435,7 +429,6 @@
       }
     SsdResults(predictions = convertedTuples)
   }
-
 
   /**
     * Perform prediction using the octopus for a dataset.
@@ -617,23 +610,9 @@
       .flatMap(SsdStorage.get)
       .flatMap(_.ontology)
 
-<<<<<<< HEAD
     ssdOntologies ++ ontologies.getOrElse(List.empty[Int])
   }
 
-=======
-    (ssdOntologies ++ ontologies.getOrElse(List.empty[Int])).distinct
-  }
-
-  /**
-    * Passes the octopus keys up to the API
-    *
-    * @return
-    */
-  def octopusKeys: List[OctopusID] = {
-    OctopusStorage.keys
-  }
->>>>>>> f8cf8d0e
 
   /**
     * Deletes the octopus
@@ -734,17 +713,4 @@
     }
   }
 
-<<<<<<< HEAD
-=======
-  /**
-    * Returns the public facing octopus from the storage layer
-    *
-    * @param id The octopus id
-    * @return
-    */
-  def getOctopus(id: OctopusID): Option[Octopus] = {
-    OctopusStorage.get(id)
-  }
-
->>>>>>> f8cf8d0e
 }