/**
  * Copyright (C) 2015-2016 Data61, Commonwealth Scientific and Industrial Research Organisation (CSIRO).
  * See the LICENCE.txt file distributed with this work for additional
  * information regarding copyright ownership.
  *
  * Licensed under the Apache License, Version 2.0 (the "License");
  * you may not use this file except in compliance with the License.
  * You may obtain a copy of the License at
  *
  * http://www.apache.org/licenses/LICENSE-2.0
  *
  * Unless required by applicable law or agreed to in writing, software
  * distributed under the License is distributed on an "AS IS" BASIS,
  * WITHOUT WARRANTIES OR CONDITIONS OF ANY KIND, either express or implied.
  * See the License for the specific language governing permissions and
  * limitations under the License.
  */

package au.csiro.data61.core.storage

import java.io._
import java.nio.file.{Path, Paths}

import au.csiro.data61.types.SsdTypes.{Owl, OwlID, SsdID}
import au.csiro.data61.types._
import au.csiro.data61.core.Serene
import org.json4s.jackson.JsonMethods._

import scala.language.postfixOps

/**
  * Object for storing known semantic source descriptions.
  */
object SsdStorage extends Storage[SsdID, Ssd] {

  implicit val keyReader: Readable[SsdID] = Readable.ReadableInt

  def rootDir: String = new File(Serene.config.storageDirs.ssd).getAbsolutePath

  def extract(stream: FileInputStream): Ssd = {
    parse(stream).extract[Ssd]
  }


  /**
    * Returns the location of the .ssd metadata file for id
    *
    * @param id The ID for the semantic source desc
    * @return
    */
  override protected def getPath(id: SsdID): Path = {
    Paths.get(getDirectoryPath(id).toString, s"$id.ssd")
  }

<<<<<<< HEAD
  override def add(id: SsdID, ssd: Ssd): Option[SsdID] = {
    logger.debug(s"Adding semantic source desc $id to storage")
    // we need to check consistency first!
    if (ssd.isComplete) {
      // adding ssd to factory
      super.add(id, ssd)
      // TODO: trigger update to the ontology layer!!! --> interface
      // TODO: Karma update -- ontologyManager.doImport(f, "UTF-8"); ontologyManager.updateCache();
      // TODO: trigger update for the alignment graph!!!  --> interface
    } else {
        logger.error(s"Semantic Source Desc $id is not complete.")
        None
    }
  }

=======
>>>>>>> f9e3cfd1
  /**
    * Get the list of distinct location strings for ontologies.
 *
    * @return List of location strings for ontologies used in ssd.
    */
  def getOntologies(id: SsdID): List[String] = {
    //    get(id).flatMap(_.ontology).toList.map(OwlStorage.get).flatMap {
    //      case Some(o: Owl) => Some(o.path.toString)
    //      case _ => None
    //    }
    List("dummy_path_here")
    // TODO: get paths from OwlStorage
  }
}<|MERGE_RESOLUTION|>--- conflicted
+++ resolved
@@ -31,14 +31,14 @@
 /**
   * Object for storing known semantic source descriptions.
   */
-object SsdStorage extends Storage[SsdID, Ssd] {
+object SsdStorage extends Storage[SsdID, SemanticSourceDesc] {
 
   implicit val keyReader: Readable[SsdID] = Readable.ReadableInt
 
   def rootDir: String = new File(Serene.config.storageDirs.ssd).getAbsolutePath
 
-  def extract(stream: FileInputStream): Ssd = {
-    parse(stream).extract[Ssd]
+  def extract(stream: FileInputStream): SemanticSourceDesc = {
+    parse(stream).extract[SemanticSourceDesc]
   }
 
 
@@ -52,27 +52,8 @@
     Paths.get(getDirectoryPath(id).toString, s"$id.ssd")
   }
 
-<<<<<<< HEAD
-  override def add(id: SsdID, ssd: Ssd): Option[SsdID] = {
-    logger.debug(s"Adding semantic source desc $id to storage")
-    // we need to check consistency first!
-    if (ssd.isComplete) {
-      // adding ssd to factory
-      super.add(id, ssd)
-      // TODO: trigger update to the ontology layer!!! --> interface
-      // TODO: Karma update -- ontologyManager.doImport(f, "UTF-8"); ontologyManager.updateCache();
-      // TODO: trigger update for the alignment graph!!!  --> interface
-    } else {
-        logger.error(s"Semantic Source Desc $id is not complete.")
-        None
-    }
-  }
-
-=======
->>>>>>> f9e3cfd1
   /**
     * Get the list of distinct location strings for ontologies.
- *
     * @return List of location strings for ontologies used in ssd.
     */
   def getOntologies(id: SsdID): List[String] = {
