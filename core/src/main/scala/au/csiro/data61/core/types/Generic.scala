--- conflicted
+++ resolved
@@ -19,62 +19,77 @@
 
 import java.nio.file.{Path, Paths}
 
-<<<<<<< HEAD
+import au.csiro.data61.core.types.Training.StatusSerializer
 import org.joda.time.DateTime
-=======
-import au.csiro.data61.core.types.ModelTypes.StatusSerializer
 import au.csiro.data61.core.types.ModelerTypes.OwlDocumentFormat
->>>>>>> cd906526
 import org.json4s._
 import org.json4s.ext.EnumNameSerializer
 
 /**
   * Enumerated type for the status of training for the model
   */
-sealed trait Status { def str: String }
-object Status {
-  case object ERROR extends Status { val str = "error" }
-  case object UNTRAINED extends Status { val str = "untrained" }
-  case object BUSY extends Status { val str = "busy" }
-  case object COMPLETE extends Status { val str = "complete" }
+object Training {
 
-  val values = Set(
-    ERROR,
-    UNTRAINED,
-    BUSY,
-    COMPLETE
-  )
+  sealed trait Status {
+    def str: String
+  }
 
-  def lookup(str: String): Option[Status] = {
-    values.find(_.str == str)
+  object Status {
+
+    case object ERROR extends Status {
+      val str = "error"
+    }
+
+    case object UNTRAINED extends Status {
+      val str = "untrained"
+    }
+
+    case object BUSY extends Status {
+      val str = "busy"
+    }
+
+    case object COMPLETE extends Status {
+      val str = "complete"
+    }
+
+    val values = Set(
+      ERROR,
+      UNTRAINED,
+      BUSY,
+      COMPLETE
+    )
+
+    def lookup(str: String): Option[Status] = {
+      values.find(_.str == str)
+    }
   }
-}
 
-/**
-  * Serializer for the State of the trainer
-  */
-case object StatusSerializer extends CustomSerializer[Status](format => (
-  {
+  /**
+    * Serializer for the State of the trainer
+    */
+  case object StatusSerializer extends CustomSerializer[Status](format => ( {
     case jv: JValue =>
       implicit val formats = DefaultFormats
       val str = jv.extract[String]
       val state = Status.lookup(str)
       state getOrElse (throw new Exception("Failed to parse State"))
   }, {
-  case state: Status =>
-    JString(state.str)
-}))
+    case state: Status =>
+      JString(state.str)
+  }))
 
-/**
-  * Training state
-  *
-  * @param status The current state of the model training
-  * @param message Used for reporting, mainly error messages
-  * @param dateChanged The last time the state changed
-  */
-case class TrainState(status: Status,
-                      message: String,
-                      dateChanged: DateTime)
+  /**
+    * Training state
+    *
+    * @param status      The current state of the model training
+    * @param message     Used for reporting, mainly error messages
+    * @param dateChanged The last time the state changed
+    */
+  case class TrainState(status: Status,
+                        message: String,
+                        dateChanged: DateTime)
+
+}
 
 /**
  * An object that has a property id which is of type key.
