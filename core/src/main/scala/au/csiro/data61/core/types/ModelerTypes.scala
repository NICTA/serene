--- conflicted
+++ resolved
@@ -17,12 +17,12 @@
   */
 package au.csiro.data61.core.types
 
+import java.nio.file.Path
+
 import au.csiro.data61.core.types.DataSetTypes.DataSetID
-<<<<<<< HEAD
 import au.csiro.data61.core.types.MatcherTypes.ModelID
-=======
 import au.csiro.data61.core.types.ModelerTypes.OwlDocumentFormat.OwlDocumentFormat
->>>>>>> cd906526
+import au.csiro.data61.core.types.Training.TrainState
 import org.joda.time.DateTime
 
 
@@ -71,6 +71,11 @@
     dateCreated: DateTime,
     dateModified: DateTime) extends Identifiable[OwlID]
 
+  /**
+    * OwlDocumentFormat is the format of the uploaded
+    * document. This needs to be specified by the user
+    * it is not auto-detected at this stage..
+    */
   object OwlDocumentFormat extends Enumeration {
     type OwlDocumentFormat = Value
 
@@ -90,14 +95,9 @@
     * @param dateModified The timestamp when the object is changed
     */
   case class SSD(id: SsdID,
-<<<<<<< HEAD
                  ontologies: List[OwlID],
                  dataSet: DataSetID,
                  dateCreated: DateTime,
                  dateModified: DateTime) extends Identifiable[SsdID]
 
-=======
-                 ontologies: List[Owl],
-                 dataSet: DataSetID) extends Identifiable[SsdID]
->>>>>>> cd906526
 }