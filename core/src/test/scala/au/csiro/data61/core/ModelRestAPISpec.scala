/**
 * Copyright (C) 2015-2016 Data61, Commonwealth Scientific and Industrial Research Organisation (CSIRO).
 * See the LICENCE.txt file distributed with this work for additional
 * information regarding copyright ownership.
 *
 * Licensed under the Apache License, Version 2.0 (the "License");
 * you may not use this file except in compliance with the License.
 * You may obtain a copy of the License at
 *
 * http://www.apache.org/licenses/LICENSE-2.0
 *
 * Unless required by applicable law or agreed to in writing, software
 * distributed under the License is distributed on an "AS IS" BASIS,
 * WITHOUT WARRANTIES OR CONDITIONS OF ANY KIND, either express or implied.
 * See the License for the specific language governing permissions and
 * limitations under the License.
 */
package au.csiro.data61.core


import java.io.{File, FileInputStream, IOException, ObjectInputStream}
import java.nio.file.{Path, Paths}

import au.csiro.data61.core.api.DatasetAPI._
import au.csiro.data61.types.ModelTypes.{Model, ModelID}
import au.csiro.data61.types._
import au.csiro.data61.core.drivers.ObjectInputStreamWithCustomClassLoader
import com.twitter.finagle.http.RequestBuilder
import com.twitter.finagle.http._
import com.twitter.io.Buf
import com.twitter.util.{Await, Return, Throw}
import com.typesafe.scalalogging.LazyLogging
import org.junit.runner.RunWith
import org.scalatest.{BeforeAndAfterEach, FunSuite}
import org.scalatest.junit.JUnitRunner

<<<<<<< HEAD
=======
import org.scalatest.concurrent._
>>>>>>> f8cf8d0e
import scala.concurrent.ExecutionContext.Implicits.global
import scala.concurrent.duration._
import api._
import au.csiro.data61.core.storage.{JsonFormats, ModelStorage}
import au.csiro.data61.matcher.matcher.serializable.SerializableMLibClassifier
import org.apache.spark.ml.classification.RandomForestClassificationModel

import language.postfixOps
import scala.annotation.tailrec
import scala.concurrent.Future
import scala.util.{Failure, Random, Success, Try}
import org.json4s.JsonDSL._
import org.json4s._
import org.json4s.jackson.JsonMethods._

/**
 * Tests for the Model REST endpoint API
 */
@RunWith(classOf[JUnitRunner])
class ModelRestAPISpec extends FunSuite with JsonFormats with BeforeAndAfterEach with Futures with LazyLogging {

  import ModelAPI._

  /**
    * Deletes all the models from the server. Assumes that
    * the IDs are stored as positive integers
    *
    * @param server Reference to the TestServer used in a single test
    */
  def deleteAllModels()(implicit server: TestServer): Unit = {
    val response = server.get(s"/$APIVersion/model")

    if (response.status == Status.Ok) {
      val str = response.contentString
      val regex = "[0-9]+".r
      val models = regex.findAllIn(str).map(_.toInt)
      models.foreach { model =>
        server.delete(s"/$APIVersion/model/$model")
      }
    }
  }

  // we need a dataset server to hold datasets for training...
  val DataSet = new DatasetRestAPISpec
  val TypeMap = """{"a":"b", "c":"d"}"""
  val Resource = DataSet.Resource

  def randomString: String = Random.alphanumeric take 10 mkString

  def defaultFeatures: JObject =
    ("activeFeatures" -> Seq("num-unique-vals", "prop-unique-vals", "prop-missing-vals" )) ~
    ("activeFeatureGroups" -> Seq("stats-of-text-length", "prop-instances-per-class-in-knearestneighbours")) ~
    ("featureExtractorParams" -> Seq(
      ("name" -> "prop-instances-per-class-in-knearestneighbours") ~
        ("num-neighbours" -> 5)))

  def fullFeatures: JObject =
    ("activeFeatures" -> Seq("num-unique-vals", "prop-unique-vals", "prop-missing-vals",
      "ratio-alpha-chars", "prop-numerical-chars",
      "prop-whitespace-chars", "prop-entries-with-at-sign",
      "prop-entries-with-hyphen", "prop-entries-with-paren",
      "prop-entries-with-currency-symbol", "mean-commas-per-entry",
      "mean-forward-slashes-per-entry",
      "prop-range-format", "is-discrete", "entropy-for-discrete-values")) ~
      ("activeFeatureGroups" -> Seq("stats-of-text-length", "prop-instances-per-class-in-knearestneighbours",
        "mean-character-cosine-similarity-from-class-examples",
        "min-editdistance-from-class-examples",
        "min-wordnet-jcn-distance-from-class-examples",
        "min-wordnet-lin-distance-from-class-examples")) ~
      ("featureExtractorParams" -> Seq(
        ("name" -> "prop-instances-per-class-in-knearestneighbours") ~
          ("num-neighbours" -> 5),
        ("name" -> "min-wordnet-jcn-distance-from-class-examples") ~
          ("max-comparisons-per-class" -> 5),
        ("name" -> "min-wordnet-lin-distance-from-class-examples") ~
          ("max-comparisons-per-class" -> 5)
      ))

  def defaultCostMatrix: JArray =
    JArray(List(JArray(List(1,0,0)), JArray(List(0,1,0)), JArray(List(0,0,1))))

  def defaultDataSet: String = getClass.getResource("/homeseekers.csv").getPath

  // default classes for the homeseekers dataset
  def defaultClasses: List[String] = List(
    "unknown",
    "year_built",
    "address",
    "bathrooms",
    "bedrooms",
    "email",
    "fireplace",
    "firm_name",
    "garage",
    "heating",
    "house_description",
    "levels",
    "mls",
    "phone",
    "price",
    "size",
    "type"
  )

  // index labels for the default homeseekers dataset
  def defaultLabels: Map[Int, String] =
    Map(
      4  -> "address",
      5  -> "firm_name",
      7  -> "email",
      9  -> "price",
      10 -> "type",
      11 -> "mls",
      12 -> "levels",
      14 -> "phone",
      18 -> "phone",
      19 -> "year_built",
      21 -> "garage",
      24 -> "fireplace",
      25 -> "bathrooms",
      27 -> "size",
      29 -> "house_description",
      31 -> "phone",
      30 -> "heating",
      32 -> "bedrooms"
    )

  val helperDir = getClass.getResource("/helper").getPath

  /**
    * Builds a standard POST request object from a json object.
    *
    * @param json
    * @param url
    * @return
    */
  def postRequest(json: JObject, url: String = s"/$APIVersion/model")(implicit s: TestServer): Request = {
    RequestBuilder()
      .url(s.fullUrl(url))
      .addHeader("Content-Type", "application/json")
      .buildPost(Buf.Utf8(compact(render(json))))
  }

  /**
    * Posts a request to build a model, then returns the Model object it created
    * wrapped in a Try.
    *
    * @param classes The model request object
    * @param description Optional description
    * @param labelDataMap Optional map for column labels
    * @param resamplingStrategy String for the resampling strategy, default="ResampleToMean"
    * @param numBags Optional integer numBags
    * @param bagSize OPtional integer bagSize
    * @param features Json object for feature configuration, by default it takes defaultFeatures
    * @return Model that was constructed
    */
  def createModel(classes: List[String],
                  description: Option[String] = None,
                  labelDataMap: Option[Map[String, String]] = None,
                  resamplingStrategy: String = "ResampleToMean",
                  numBags: Option[Int] = None,
                  bagSize: Option[Int] = None,
                  features: JObject = defaultFeatures)(implicit s: TestServer): Try[Model] = {

    Try {

      val json =
        ("description" -> description.getOrElse("unknown")) ~
          ("modelType" -> "randomForest") ~
          ("classes" -> classes) ~
          ("features" -> features) ~
          ("costMatrix" -> defaultCostMatrix) ~
          ("resamplingStrategy" -> resamplingStrategy) ~
          ("numBags" -> numBags) ~
          ("bagSize" -> bagSize)

      // add the labelData if available...
      val labelJson = labelDataMap.map { m =>
        json ~ ("labelData" -> m)
      }.getOrElse(json)

      val req = postRequest(labelJson)

      val response = Await.result(s.client(req))

      parse(response.contentString).extract[Model]
    }
  }

  /**
    * createDataSet creates a single simple dataset from the medium.csv file
    * in the DataSet test spec.
    *
    * @param server The server object
    * @return List of column IDs...
    */
  def createDataSet(server: TestServer): DataSet = {
    // first we add a dataset...
    DataSet.createDataset(server, defaultDataSet, TypeMap, "homeseekers") match {
      case Success(ds) =>
        ds
      case _ =>
        throw new Exception("Failed to create dataset")
    }
  }

  /**
    * createLabelMap creates the default labels from the
    * created dataset...
    *
    * @param ds The dataset that was created
    * @return
    */
  def createLabelMap(ds: DataSet): Map[String, String] = {
    // next grab the columns
    val cols = ds.columns.map(_.id.toString)

    // now we create the colId -> labelMap
    defaultLabels.map { case (i, v) =>
      cols(i) -> v
    }
  }

  /**
    * pollModelState
    *
    * @param model
    * @param pollIterations
    * @param pollTime
    * @param s
    * @return
    */
  def pollModelState(model: Model, pollIterations: Int, pollTime: Int)(implicit s: TestServer)
  : Future[Training.Status] = {
    Future {

      def state(): Training.Status = {
        Thread.sleep(pollTime)
        // build a request to get the model...
        val response = s.get(s"/$APIVersion/model/${model.id}")
        if (response.status != Status.Ok) {
          throw new Exception("Failed to retrieve model state")
        }
        // ensure that the data is correct...
        val m = parse(response.contentString).extract[Model]

        m.state.status
      }

      @tailrec
      def rState(loops: Int): Training.Status = {
        state() match {
          case s@Training.Status.COMPLETE =>
            s
          case s@Training.Status.ERROR =>
            s
          case _ if loops < 0 =>
            throw new Exception("Training timeout")
          case _ =>
            rState(loops - 1)
        }
      }

      rState(pollIterations)
    }
  }

  /**
    * This helper function will start the training...
 *
    * @param server Implicit test server instance
    * @param resamplingStrategy String for the resampling strategy, default="ResampleToMean"
    * @param numBags Optional integer numBags
    * @param bagSize OPtional integer bagSize
    * @param features Json object for feature configuration, by default it takes defaultFeatures
    * @return
    */
  def trainDefault(resamplingStrategy: String = "ResampleToMean",
                   numBags: Option[Int] = None,
                   bagSize: Option[Int] = None,
                   features: JObject = defaultFeatures)(implicit server: TestServer): (Model, DataSet) = {
    val TestStr = randomString

    // first we add a simple dataset
    val ds = createDataSet(server)
    val labelMap = createLabelMap(ds)

    // next we train the dataset
    createModel(defaultClasses, Some(TestStr), Some(labelMap),
      resamplingStrategy, numBags, bagSize, features) match {

      case Success(model) =>

        val request = RequestBuilder()
          .url(server.fullUrl(s"/$APIVersion/model/${model.id}/train"))
          .addHeader("Content-Type", "application/json")
          .buildPost(Buf.Utf8(""))

        // send the request and make sure it executes
        val response = Await.result(server.client(request))

        assert(response.status === Status.Accepted)
        assert(response.contentString.isEmpty)

        (model, ds)
      case Failure(err) =>
        throw new Exception("Failed to create test resource")
    }
  }


  //=========================Tests==============================================

  test("version number is 1.0") {
    assert(APIVersion === "v1.0")
  }

  test("GET /v1.0/model responds Ok(200)") (new TestServer {
    try {
      val response = get(s"/$APIVersion/model")
      assert(response.contentType === Some(JsonHeader))
      assert(response.status === Status.Ok)
      assert(!response.contentString.isEmpty)
      assert(Try { parse(response.contentString).extract[List[ModelID]] }.isSuccess)
    } finally {
      deleteAllModels()
      assertClose()
    }
  })

  test("POST /v1.0/model responds Ok(200)") (new TestServer {
    try {
      val LabelLength = 4
      val TestStr = randomString
      val TestClasses = List.fill(LabelLength)(randomString)

      val json =
        ("description" -> TestStr) ~
          ("modelType" -> "randomForest") ~
          ("classes" -> TestClasses) ~
          ("features" -> defaultFeatures) ~
          ("costMatrix" -> defaultCostMatrix) ~
          ("resamplingStrategy" -> "ResampleToMean")

      val request = postRequest(json)

      val response = Await.result(client(request))

      assert(response.contentType === Some(JsonHeader))
      assert(response.status === Status.Ok)
      assert(!response.contentString.isEmpty)
      val model = parse(response.contentString).extract[Model]

      assert(model.description === TestStr)
      assert(model.classes === TestClasses)

    } finally {
      deleteAllModels()
      assertClose()
    }
  })

  test("POST /v1.0/model with incorrect resampling strategy fails") (new TestServer {
    try {
      val LabelLength = 4
      val TestStr = randomString
      val TestClasses = List.fill(LabelLength)(randomString)

      val json =
        ("description" -> TestStr) ~
          ("modelType" -> "randomForest") ~
          ("classes" -> TestClasses) ~
          ("features" -> defaultFeatures) ~
          ("costMatrix" -> defaultCostMatrix) ~
          ("resamplingStrategy" -> "Resample")

      val request = postRequest(json)

      val response = Await.result(client(request))

      assert(response.contentType === Some(JsonHeader))
      assert(response.status === Status.BadRequest)
      assert(!response.contentString.isEmpty)

    } finally {
      deleteAllModels()
      assertClose()
    }
  })

  test("POST /v1.0/model with bagging resampling strategy") (new TestServer {
    try {
      val LabelLength = 4
      val TestStr = randomString
      val TestClasses = List.fill(LabelLength)(randomString)

      val json =
        ("description" -> TestStr) ~
          ("modelType" -> "randomForest") ~
          ("classes" -> TestClasses) ~
          ("features" -> defaultFeatures) ~
          ("costMatrix" -> defaultCostMatrix) ~
          ("resamplingStrategy" -> "Bagging") ~
          ("numBags" -> 10) ~
          ("bagSize" -> 1000)

      val request = postRequest(json)

      val response = Await.result(client(request))

      assert(response.contentType === Some(JsonHeader))
      assert(response.status === Status.Ok)
      assert(!response.contentString.isEmpty)

      val model = parse(response.contentString).extract[Model]

      assert(model.description === TestStr)
      assert(model.classes === TestClasses)
      assert(model.resamplingStrategy === SamplingStrategy.BAGGING)
      assert(model.bagSize === 1000)
      assert(model.numBags === 10)

    } finally {
      deleteAllModels()
      assertClose()
    }
  })

  test("POST /v1.0/model only classes and features required") (new TestServer {
    try {

      val LabelLength = 4
      val TestClasses = List.fill(LabelLength)(randomString)

      val json =
        ("classes" -> TestClasses) ~
          ("features" -> defaultFeatures)

      val request = postRequest(json)

      val response = Await.result(client(request))

      assert(response.contentType === Some(JsonHeader))
      assert(response.status === Status.Ok)
      assert(!response.contentString.isEmpty)
      val model = parse(response.contentString).extract[Model]

      assert(model.classes === TestClasses)
      assert(model.features === FeaturesConfig(
        activeFeatures = Set("num-unique-vals", "prop-unique-vals", "prop-missing-vals"),
        activeGroupFeatures = Set("stats-of-text-length", "prop-instances-per-class-in-knearestneighbours"),
        featureExtractorParams = Map(
          "prop-instances-per-class-in-knearestneighbours" -> Map(
            "name" -> "prop-instances-per-class-in-knearestneighbours",
            "num-neighbours" -> "5")
        )))

    } finally {
        deleteAllModels()
      assertClose()
    }
  })

  test("POST /v1.0/model should create correct refDataSets") (new TestServer {
    try {
      val TestStr = randomString
      val PollTime = 1000
      val PollIterations = 10

      // first we add a simple dataset
      val ds = createDataSet(this)

      val labelMap = createLabelMap(ds)

      // next we train the dataset
      createModel(defaultClasses, Some(TestStr), Some(labelMap)) match {

        case Success(model) =>

          val response = get(s"/$APIVersion/model/${model.id}")

          val m = parse(response.contentString).extract[Model]

          assert(m.refDataSets.nonEmpty)
          assert(m.refDataSets.contains(ds.id))

        case Failure(err) =>
          throw new Exception("Failed to create test resource")
      }
    } finally {
      deleteAllModels()
      DataSet.deleteAllDataSets()
      assertClose()
    }
  })



  test("POST /v1.0/model fails if classes not present BadRequest(400)") (new TestServer {
    try {

      // some request without classes...
      val json = "description" -> randomString

      val request = postRequest(json)

      val response = Await.result(client(request))

      assert(response.contentType === Some(JsonHeader))
      assert(response.status === Status.BadRequest)
      assert(!response.contentString.isEmpty)

    } finally {
        deleteAllModels()
      assertClose()
    }
  })

  test("POST /v1.0/model fails if incorrect format BadRequest(400)") (new TestServer {
    try {

      // some request with a bad model type
      val json =
        ("classes" -> defaultClasses) ~
          ("features" -> defaultFeatures) ~
          ("modelType" -> ">>>bad-value<<<")

      val request = postRequest(json)

      val response = Await.result(client(request))

      assert(response.contentType === Some(JsonHeader))
      assert(response.status === Status.BadRequest)
      assert(!response.contentString.isEmpty)

    } finally {
        deleteAllModels()
      assertClose()
    }
  })

  test("POST /v1.0/model appears in model list") (new TestServer {
    try {
      val LabelLength = 4
      val TestClasses = List.fill(LabelLength)(randomString)

      createModel(TestClasses) match {
        case Success(model) =>

          // build a request to modify the model...
          val response = get(s"/$APIVersion/model")
          assert(response.contentType === Some(JsonHeader))
          assert(response.status === Status.Ok)
          assert(!response.contentString.isEmpty)

          // ensure that the object appears in the master list...
          val datasets = parse(response.contentString).extract[List[Int]]
          assert(datasets.contains(model.id))

        case Failure(err) =>
          throw new Exception("Failed to create test resource")
      }
    } finally {
        deleteAllModels()
      assertClose()
    }
  })

  test("GET /v1.0/model/id responds Ok(200)") (new TestServer {
    try {
      val LabelLength = 4
      val TestStr = randomString
      val TestClasses = List.fill(LabelLength)(randomString)

      createModel(TestClasses, Some(TestStr)) match {
        case Success(model) =>

          // build a request to get the model...
          val response = get(s"/$APIVersion/model/${model.id}")
          assert(response.contentType === Some(JsonHeader))
          assert(response.status === Status.Ok)
          assert(!response.contentString.isEmpty)

          // ensure that the data is correct...
          val returnedModel = parse(response.contentString).extract[Model]

          assert(returnedModel.description  === model.description)
          assert(returnedModel.description  === TestStr)
          assert(returnedModel.dateCreated  === model.dateCreated)
          assert(returnedModel.dateModified === model.dateModified)

        case Failure(err) =>
          throw new Exception("Failed to create test resource")
      }

    } finally {
        deleteAllModels()
      assertClose()
    }
  })

  test("GET /v1.0/model/id missing id returns NotFound(404)") (new TestServer {
    try {
      // Attempt to grab a dataset at zero. This should be
      // converted to an int successfully but cannot be created
      // by the id gen.
      val response = get(s"/$APIVersion/model/0")
      assert(response.contentType === Some(JsonHeader))
      assert(response.status === Status.NotFound)
      assert(!response.contentString.isEmpty)
    } finally {
      deleteAllModels()
      assertClose()
    }
  })

  test("GET /v1.0/model/id non-int returns empty NotFound(404)") (new TestServer {
    try {
      // Attempt to grab a model at 'asdf'. This should be
      // converted to an int successfully but cannot be created
      // by the id gen.
      val response = get(s"/$APIVersion/model/asdf")
      assert(response.status === Status.NotFound)
      assert(response.contentString.isEmpty)
    } finally {
        deleteAllModels()
      assertClose()
    }
  })

  test("POST /v1.0/model/id model update responds Ok(200)") (new TestServer {
    try {
      val LabelLength = 4
      val TestStr = randomString
      val TestClasses = List.fill(LabelLength)(randomString)
      val PauseTime = 2000

      val NewDescription = randomString
      val NewClasses = List.fill(LabelLength)(randomString)

      createModel(TestClasses, Some(TestStr)) match {
        case Success(ds) =>
          // wait for the clock to tick for the dateModified
          Thread.sleep(PauseTime)

          val json =
            ("description" -> NewDescription) ~
              ("modelType" -> "randomForest") ~
              ("classes" -> NewClasses) ~
              ("features" -> defaultFeatures ) ~
              ("costMatrix" -> defaultCostMatrix) ~
              ("resamplingStrategy" -> "ResampleToMean")

          val request = postRequest(json, s"/$APIVersion/model/${ds.id}")

          // send the request and make sure it executes
          val response = Await.result(client(request))
          println(response.contentString)
          println(response.status)
          assert(response.contentType === Some(JsonHeader))
          assert(response.status === Status.Ok)
          assert(!response.contentString.isEmpty)

          // ensure that the data is correct...
          val patchModel = parse(response.contentString).extract[Model]
          assert(patchModel.description === NewDescription)
          assert(patchModel.classes === NewClasses)
          assert(patchModel.dateCreated !== patchModel.dateModified)

        case Failure(err) =>
          throw new Exception("Failed to create test resource")
      }
    } finally {
        deleteAllModels()
      assertClose()
    }
  })

  test("DELETE /v1.0/model/id responds Ok(200)") (new TestServer {
    try {
      val TestStr = randomString
      val NumClasses = 4
      val TestClasses = List.fill(NumClasses)(randomString)

      createModel(TestClasses, Some(TestStr)) match {
        case Success(model) =>

          // build a request to modify the dataset...
          val resource = s"/$APIVersion/model/${model.id}"

          val response = delete(resource)
          assert(response.contentType === Some(JsonHeader))
          assert(response.status === Status.Ok)
          assert(!response.contentString.isEmpty)

          // there should be nothing there, and the response
          // should say so.
          val noResource = get(resource)
          assert(noResource.contentType === Some(JsonHeader))
          assert(noResource.status === Status.NotFound)
          assert(!noResource.contentString.isEmpty)

        case Failure(err) =>
          throw new Exception("Failed to create test resource")
      }
    } finally {
      deleteAllModels()
      assertClose()
    }
  })

  test("DELETE /v1.0/dataset/:id should remove columns and refDataSets from model") (new TestServer {
    // FIXME: move to CoordinationSpec
    try {
      val TestStr = randomString
      val PollTime = 1000
      val PollIterations = 10

      // first we add a simple dataset
      val ds = createDataSet(this)

      val labelMap = createLabelMap(ds)

      // next we train the dataset
      createModel(defaultClasses, Some(TestStr), Some(labelMap)) match {

        case Success(model) =>

          DataSet.deleteAllDataSets()

          val response = get(s"/$APIVersion/model/${model.id}")

          val m = parse(response.contentString).extract[Model]

          assert(m.refDataSets.isEmpty)
          assert(m.labelData.isEmpty)

        case Failure(err) =>
          throw new Exception("Failed to create test resource")
      }
    } finally {
      deleteAllModels()
      DataSet.deleteAllDataSets()
      assertClose()
    }
  })

  //==============================================================================
  // Tests for model training endpoint

  test("POST /v1.0/model/1/train returns model not found") (new TestServer {
    try {

      // sending training request
      val trainResp = RequestBuilder()
        .url(s.fullUrl(s"/$APIVersion/model/1/train"))
        .addHeader("Content-Type", "application/json")
        .buildPost(Buf.Utf8(""))

      val response = Await.result(client(trainResp))

      assert(response.status === Status.NotFound)
      assert(response.contentString.nonEmpty)

    } finally {
      assertClose()
    }
  })

  test("POST /v1.0/model/:id/train accepts request and completes successfully") (new TestServer {
    try {
      val PollTime = 2000
      val PollIterations = 20

      val (model, _) = trainDefault()
      val trained = pollModelState(model, PollIterations, PollTime)

      val state = concurrent.Await.result(trained, 30 seconds)

      assert(state === Training.Status.COMPLETE)

    } finally {
      deleteAllModels()
      DataSet.deleteAllDataSets()
      assertClose()
    }
  })

  test("POST /v1.0/model/:id/train with bagging accepts request and completes successfully") (new TestServer {
    try {
      val PollTime = 2000
      val PollIterations = 20

      val (model, _) = trainDefault(resamplingStrategy="Bagging", bagSize=Some(100), numBags=Some(10))
      val trained = pollModelState(model, PollIterations, PollTime)

      val state = concurrent.Await.result(trained, 30 seconds)

      assert(state === Training.Status.COMPLETE)

    } finally {
      deleteAllModels()
      DataSet.deleteAllDataSets()
      assertClose()
    }
  })

  test("POST /v1.0/model/:id/train on a model with no labels should return an error") (new TestServer {
    try {
      val TestStr = randomString
      val PollTime = 1000
      val PollIterations = 10

      // next we train the dataset
      createModel(defaultClasses, Some(TestStr), Some(Map.empty[String, String])) match {

        case Success(model) =>

          val request = RequestBuilder()
            .url(s.fullUrl(s"/$APIVersion/model/${model.id}/train"))
            .addHeader("Content-Type", "application/json")
            .buildPost(Buf.Utf8(""))

          // send the request and make sure it executes
          val response = Await.result(client(request))

          val trained = pollModelState(model, PollIterations, PollTime)

          val state = concurrent.Await.result(trained, 15 seconds)

          assert(response.status === Status.Accepted)
          assert(response.contentString.isEmpty)
          assert(state === Training.Status.ERROR)

        case Failure(err) =>
          throw new Exception("Failed to create test resource")
      }
    } finally {
      deleteAllModels()
      DataSet.deleteAllDataSets()
      assertClose()
    }
  })

  test("POST /v1.0/model/:id/train should immediately return busy") (new TestServer {
    try {
      val PollTime = 1000
      val PollIterations = 10

      val (model, _) = trainDefault()

      val busyResponse = get(s"/$APIVersion/model/${model.id}")
      val busyModel = parse(busyResponse.contentString).extract[Model]
      assert(busyModel.state.status === Training.Status.BUSY)

      // now just make sure it completes...
      val trained = pollModelState(model, PollIterations, PollTime)
      val state = concurrent.Await.result(trained, 15 seconds)

      assert(state === Training.Status.COMPLETE)

    } finally {
      deleteAllModels()
      DataSet.deleteAllDataSets()
      assertClose()
    }
  })

  test("POST /v1.0/model/:id/train once trained should return cached value immediately") (new TestServer {
    try {
      val PollTime = 1000
      val PollIterations = 10

      val (model, _) = trainDefault()

      // now just make sure it completes...
      val trained = pollModelState(model, PollIterations, PollTime)
      val state = concurrent.Await.result(trained, 20 seconds)

      assert(state === Training.Status.COMPLETE)

      // training complete, now check to see that another train
      // uses cached value
      val secondRequest = RequestBuilder()
        .url(s.fullUrl(s"/$APIVersion/model/${model.id}/train"))
        .addHeader("Content-Type", "application/json")
        .buildPost(Buf.Utf8(""))

      // send the request and make sure it executes
      val secondResponse = Await.result(client(secondRequest))
      assert(secondResponse.status === Status.Accepted)
      assert(secondResponse.contentString.isEmpty)

      // now query the model with no delay and make sure it is complete...
      val completeResponse = get(s"/$APIVersion/model/${model.id}")
      val completeModel = parse(completeResponse.contentString).extract[Model]
      assert(completeModel.state.status === Training.Status.COMPLETE)

    } finally {
      deleteAllModels()
      DataSet.deleteAllDataSets()
      assertClose()
    }
  })

  test("POST /v1.0/model/:id/train once trained should return busy if model is changed") (new TestServer {
    try {
      val PollTime = 1000
      val PollIterations = 10

      val (model, _) = trainDefault()

      // now just make sure it completes...
      val trained = pollModelState(model, PollIterations, PollTime)
      val state = concurrent.Await.result(trained, 15 seconds)

      assert(state === Training.Status.COMPLETE)

      // now update the model...
      val json = "description" -> "new change"
      val request = postRequest(json, s"/$APIVersion/model/${model.id}")
      Await.result(client(request)) // wait for the files to be overwritten

      // now launch another training event...
      val secondRequest = RequestBuilder()
        .url(s.fullUrl(s"/$APIVersion/model/${model.id}/train"))
        .addHeader("Content-Type", "application/json")
        .buildPost(Buf.Utf8(""))

      // send the request and make sure it executes
      val secondResponse = Await.result(client(secondRequest))
      assert(secondResponse.status === Status.Accepted)
      assert(secondResponse.contentString.isEmpty)

      // now query the model with no delay and make sure it is complete...
      val completeResponse = get(s"/$APIVersion/model/${model.id}")
      val completeModel = parse(completeResponse.contentString).extract[Model]
      assert(completeModel.state.status === Training.Status.BUSY)

      // now just make sure it completes...
      val finalTrained = pollModelState(model, PollIterations, PollTime)
      val finalState = concurrent.Await.result(finalTrained, 15 seconds)
      assert(finalState === Training.Status.COMPLETE)

    } finally {
      deleteAllModels()
      DataSet.deleteAllDataSets()
      assertClose()
    }
  })

  test("POST /v1.0/model/:id/train creates default Model file with default features and NoResampling") (new TestServer {
    try {
      val PollTime = 1000
      val PollIterations = 20

      val (model, ds) = trainDefault(resamplingStrategy="NoResampling", features = defaultFeatures)

      // now just make sure it completes...
      val trained = pollModelState(model, PollIterations, PollTime)
      val state = concurrent.Await.result(trained, 15 seconds)

      assert(state === Training.Status.COMPLETE)

      // check the content of .rf file
      val learntModelFile = Paths.get(
        Serene.config.storageDirs.model, s"${model.id}", "workspace", s"${model.id}.rf").toFile
      assert(learntModelFile.exists === true)

      // pre-computed model with default spark config
      val corFile = Paths.get(helperDir, "deafaultfeatures_noresampling_spark2.rf").toFile

      // checking that the models are the same; direct comparison of file contents does not yield correct results
      (for {
        inLearnt <- Try( new ObjectInputStreamWithCustomClassLoader(new FileInputStream(learntModelFile)))
        dataLearnt <- Try(inLearnt.readObject().asInstanceOf[SerializableMLibClassifier])
        inCor <- Try( new ObjectInputStreamWithCustomClassLoader(new FileInputStream(corFile)))
        dataCor <- Try(inCor.readObject().asInstanceOf[SerializableMLibClassifier])
      } yield (dataLearnt, dataCor) ) match {
        case Success((data, cor)) =>
          assert(data.classes === cor.classes)
          val rfModel_new = data.model.stages(2).asInstanceOf[RandomForestClassificationModel]
          val rfModel_one = cor.model.stages(2).asInstanceOf[RandomForestClassificationModel]
          assert(rfModel_new.numClasses === rfModel_one.numClasses)
          assert(rfModel_new.numFeatures === rfModel_one.numFeatures)
          assert(rfModel_new.treeWeights === rfModel_one.treeWeights)
//          assert(rfModel_new.numTrees === rfModel_one.numTrees)

          assert(rfModel_new.totalNumNodes === rfModel_one.totalNumNodes)
          assert(rfModel_new.featureImportances === rfModel_one.featureImportances)
          assert(data.featureExtractors === cor.featureExtractors)

        case Failure(err) =>
          throw new Exception(err.getMessage)
      }

    } finally {
      deleteAllModels()
      DataSet.deleteAllDataSets()
      assertClose()
    }
  })

  test("POST /v1.0/model/:id/train creates default Model file with full features and NoResampling") (new TestServer {
    try {
      val PollTime = 1000
      val PollIterations = 20

      val (model, ds) = trainDefault(resamplingStrategy="NoResampling", features = fullFeatures)

      // now just make sure it completes...
      val trained = pollModelState(model, PollIterations, PollTime)
      val state = concurrent.Await.result(trained, 15 seconds)

      assert(state === Training.Status.COMPLETE)

      // check the content of .rf file
      val learntModelFile = Paths.get(
        Serene.config.storageDirs.model, s"${model.id}", "workspace", s"${model.id}.rf").toFile
      assert(learntModelFile.exists === true)

      // pre-computed model with default spark config
      val corFile = Paths.get(helperDir, "fullfeatures_noresampling_spark2.rf").toFile

      // checking that the models are the same; direct comparison of file contents does not yield correct results
      (for {
        inLearnt <- Try( new ObjectInputStreamWithCustomClassLoader(new FileInputStream(learntModelFile)))
        dataLearnt <- Try(inLearnt.readObject().asInstanceOf[SerializableMLibClassifier])
        inCor <- Try( new ObjectInputStreamWithCustomClassLoader(new FileInputStream(corFile)))
        dataCor <- Try(inCor.readObject().asInstanceOf[SerializableMLibClassifier])
      } yield (dataLearnt, dataCor) ) match {
        case Success((data, cor)) =>
          assert(data.classes === cor.classes)
          val rfModel_new = data.model.stages(2).asInstanceOf[RandomForestClassificationModel]
          val rfModel_one = cor.model.stages(2).asInstanceOf[RandomForestClassificationModel]
          assert(rfModel_new.numClasses === rfModel_one.numClasses)
          assert(rfModel_new.numFeatures === rfModel_one.numFeatures)
          assert(rfModel_new.treeWeights === rfModel_one.treeWeights)
//          assert(rfModel_new.numTrees === rfModel_one.numTrees)

          assert(rfModel_new.totalNumNodes === rfModel_one.totalNumNodes)
          assert(rfModel_new.featureImportances === rfModel_one.featureImportances)
          assert(data.featureExtractors === cor.featureExtractors)

        case Failure(err) =>
          throw new Exception(err.getMessage)
      }

    } finally {
      deleteAllModels()
      DataSet.deleteAllDataSets()
      assertClose()
    }
  })

  test("Model.rf from older versions cannot be read in") (new TestServer {
    try {
      // pre-computed model with default spark config
      val oldFile = Paths.get(helperDir, "default-model.rf").toFile

      (for {
        inCor <- Try( new ObjectInputStreamWithCustomClassLoader(new FileInputStream(oldFile)))
        dataCor <- Try(inCor.readObject().asInstanceOf[SerializableMLibClassifier])
      } yield dataCor ) match {
        case Success(cor) =>
          fail("Old .rf file has been read which should not happen!")

        case Failure(err) =>
          succeed
      }

    } finally {
      deleteAllModels()
      DataSet.deleteAllDataSets()
      assertClose()
    }
  })

  test("POST /v1.0/model/:id/predict/:id returns successfully") (new TestServer {
    try {
      val PollTime = 1000
      val PollIterations = 10

      val (model, ds) = trainDefault()

      // now just make sure it completes...
      val trained = pollModelState(model, PollIterations, PollTime)
      val state = concurrent.Await.result(trained, 30 seconds)

      assert(state === Training.Status.COMPLETE)

      // now make a prediction
      val request = RequestBuilder()
        .url(s.fullUrl(s"/$APIVersion/model/${model.id}/predict/${ds.id}"))
        .addHeader("Content-Type", "application/json")
        .buildPost(Buf.Utf8(""))

      val response = Await.result(client(request))

      assert(response.status === Status.Ok)

    } finally {
      deleteAllModels()
      DataSet.deleteAllDataSets()
      assertClose()
    }
  })

  test("POST /v1.0/model/:id/predict/:id prediction fails if model is not trained") (new TestServer {
    try {
      val TestStr = randomString

      // first we add a simple dataset
      val ds: DataSet = createDataSet(this)
      val labelMap = createLabelMap(ds)

      // next we create a model...
      createModel(defaultClasses, Some(TestStr), Some(labelMap)) match {

        case Success(model) =>

          val request = RequestBuilder()
            .url(fullUrl(s"/$APIVersion/model/${model.id}/predict/${ds.id}"))
            .addHeader("Content-Type", "application/json")
            .buildPost(Buf.Utf8(""))

          // send the request and make sure it executes
          val response = Await.result(client(request))

          assert(response.status === Status.BadRequest)
          assert(response.contentString.nonEmpty)

        case Failure(err) =>
          throw new Exception("Failed to create test resource")
      }
    } finally {
      deleteAllModels()
      DataSet.deleteAllDataSets()
      assertClose()
    }
  })

  test("POST /v1.0/model/:id/predict/:id returns predictions with validation > 0.9") (new TestServer {
    try {
      val PollTime = 1000
      val PollIterations = 10

      // ResampleToMean gives worse performance than upsampletomax or noresampling!
      val (model, ds) = trainDefault(features = fullFeatures, resamplingStrategy = "UpsampleToMax")

      // now just make sure it completes...
      val trained = pollModelState(model, PollIterations, PollTime)
      val state = concurrent.Await.result(trained, 30 seconds)

      assert(state === Training.Status.COMPLETE)

      // now make a prediction
      val request = RequestBuilder()
        .url(s.fullUrl(s"/$APIVersion/model/${model.id}/predict/${ds.id}"))
        .addHeader("Content-Type", "application/json")
        .buildPost(Buf.Utf8(""))

      val response = Await.result(client(request))

      assert(response.status === Status.Ok)

      val prediction = parse(response.contentString).extract[DataSetPrediction]

      // these are the training labels...
      val trueLabels = createLabelMap(ds)
        .toList
        .sortBy(_._1)

      // these are the labels that were predicted
      val testLabels = prediction
          .predictions
          .mapValues(_.label)
          .filterKeys(trueLabels.map(_._1).contains)
          .toList
          .sortBy(_._1)

      // check if they are equal. Here there is a
      // office@house_listing column that is misclassified
      // as a business name...
      val score = testLabels
        .zip(trueLabels)
        .map { case (x, y) =>
          if (x == y) 1.0 else 0.0
        }

      val total = score.sum / testLabels.size

      assert(total > 0.9)

    } finally {
      deleteAllModels()
      DataSet.deleteAllDataSets()
      assertClose()
    }
  })



  // TODO: prediction is performed again if there are changes to the model
  // TODO: prediction is performed again if there are changes to the dataset

//  TODO: create test for bad parameters
//
//  TODO: create model with incorrect featuresconfig feature names?? incorrect feature names are ignored currently both by API and data integration project

}
<|MERGE_RESOLUTION|>--- conflicted
+++ resolved
@@ -34,10 +34,8 @@
 import org.scalatest.{BeforeAndAfterEach, FunSuite}
 import org.scalatest.junit.JUnitRunner
 
-<<<<<<< HEAD
-=======
 import org.scalatest.concurrent._
->>>>>>> f8cf8d0e
+
 import scala.concurrent.ExecutionContext.Implicits.global
 import scala.concurrent.duration._
 import api._
@@ -695,8 +693,6 @@
 
           // send the request and make sure it executes
           val response = Await.result(client(request))
-          println(response.contentString)
-          println(response.status)
           assert(response.contentType === Some(JsonHeader))
           assert(response.status === Status.Ok)
           assert(!response.contentString.isEmpty)
