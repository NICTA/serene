--- conflicted
+++ resolved
@@ -57,12 +57,9 @@
   */
 
 class OctopusAPISpec extends FunSuite with JsonFormats with BeforeAndAfterEach with LazyLogging {
-<<<<<<< HEAD
-=======
 
   import OctopusAPI._
 
->>>>>>> f8cf8d0e
 //  override def afterEach(): Unit = {
 //    SsdStorage.removeAll()
 //    OctopusStorage.removeAll()
@@ -70,110 +67,6 @@
 //    OwlStorage.removeAll()
 //    ModelStorage.removeAll()
 //  }
-<<<<<<< HEAD
-//
-//  val businessSsdID = 0
-//  val exampleOwlID = 1
-//
-//  override def beforeEach(): Unit = {
-//    copySampleDatasets() // copy csv files for getCities and businessInfo
-//    SsdStorage.add(businessSSD.id, businessSSD) // add businessInfo ssd
-//    OwlStorage.add(exampleOwl.id, exampleOwl)  // add sample ontology
-//    // write owl file
-//    Try{
-//      val stream = new FileInputStream(exampleOntolPath.toFile)
-//      OwlStorage.writeOwlDocument(exampleOwlID, stream)
-//    }
-//
-//  }
-//
-//  val ssdDir = getClass.getResource("/ssd").getPath
-//
-//  def readSSD(ssdPath: String): Ssd = {
-//    Try {
-//      val stream = new FileInputStream(Paths.get(ssdPath).toFile)
-//      parse(stream).extract[Ssd]
-//    } match {
-//      case Success(ssd) =>
-//        ssd
-//      case Failure(err) =>
-//        fail(err.getMessage)
-//    }
-//  }
-//
-//  val exampleOntolPath = Paths.get(ssdDir,"dataintegration_report_ontology.owl")
-//  val exampleOwl = Owl(id = exampleOwlID, name = exampleOntolPath.toString, format = OwlDocumentFormat.DefaultOwl,
-//    description = "sample", dateCreated = DateTime.now, dateModified = DateTime.now)
-//
-//  val partialSSD: Ssd = readSSD(Paths.get(ssdDir,"partial_model.ssd").toString)
-//  val veryPartialSSD: Ssd = readSSD(Paths.get(ssdDir,"partial_model2.ssd").toString)
-//  val emptyCitiesSSD: Ssd = readSSD(Paths.get(ssdDir,"empty_getCities.ssd").toString)
-//  val emptySSD: Ssd = readSSD(Paths.get(ssdDir,"empty_model.ssd").toString)
-//  val businessSSD: Ssd = readSSD(Paths.get(ssdDir,"businessInfo.ssd").toString)
-//
-//  val defaultFeatures = FeaturesConfig(
-//    activeFeatures = Set("num-unique-vals", "prop-unique-vals", "prop-missing-vals",
-//      "ratio-alpha-chars", "prop-numerical-chars",
-//      "prop-whitespace-chars", "prop-entries-with-at-sign",
-//      "prop-entries-with-hyphen", "prop-entries-with-paren",
-//      "prop-entries-with-currency-symbol", "mean-commas-per-entry",
-//      "mean-forward-slashes-per-entry",
-//      "prop-range-format", "is-discrete", "entropy-for-discrete-values"),
-//    activeGroupFeatures = Set.empty[String],
-//    featureExtractorParams = Map()
-//  )
-//
-//  val defaultOctopusRequest = OctopusRequest(
-//    name = None,
-//    description = Some("default octopus"),
-//    modelType = None,
-//    features = Some(defaultFeatures),
-//    resamplingStrategy = Some(NO_RESAMPLING),
-//    numBags = None,
-//    bagSize = None,
-//    ontologies = None,
-//    ssds = Some(List(businessSSD.id)),
-//    modelingProps = None)
-//
-//  val blankOctopusRequest = OctopusRequest(None, None, None, None, None, None, None, None, None, None)
-//
-//  val helperDir = getClass.getResource("/helper").getPath
-//  val sampleDsDir = getClass.getResource("/sample.datasets").getPath
-//  val datasetMap = Map("businessInfo" -> 767956483, "getCities" -> 696167703)
-//  val businessDsPath = Paths.get(sampleDsDir,
-//    datasetMap("businessInfo").toString, datasetMap("businessInfo").toString + ".json")
-//  val citiesDsPath = Paths.get(sampleDsDir,
-//    datasetMap("getCities").toString, datasetMap("getCities").toString + ".json")
-//
-//  def copySampleDatasets(): Unit = {
-//    // copy sample dataset to Config.DatasetStorageDir
-//    if (!Paths.get(Serene.config.storageDirs.dataset).toFile.exists) { // create dataset storage dir
-//      Paths.get(Serene.config.storageDirs.dataset).toFile.mkdirs}
-//
-//    val dsDir = Paths.get(sampleDsDir).toFile // directory to copy from
-//    FileUtils.copyDirectory(dsDir,                    // copy sample dataset
-//      Paths.get(Serene.config.storageDirs.dataset).toFile)
-//
-//    // adding datasets explicitly to the storage
-//    val businessDS: DataSet = Try {
-//      val stream = new FileInputStream(businessDsPath.toFile)
-//      parse(stream).extract[DataSet]
-//    } match {
-//      case Success(ds) => ds
-//      case Failure(err) => fail(err.getMessage)
-//    }
-//    val citiesDS: DataSet = Try {
-//      val stream = new FileInputStream(businessDsPath.toFile)
-//      parse(stream).extract[DataSet]
-//    } match {
-//      case Success(ds) => ds
-//      case Failure(err) => fail(err.getMessage)
-//    }
-//
-//    DatasetStorage.add(businessDS.id, businessDS)
-//    DatasetStorage.add(citiesDS.id, citiesDS)
-//  }
-=======
 
   /**
     * Clean all resources from the server
@@ -1030,5 +923,4 @@
     }
   })
 
->>>>>>> f8cf8d0e
 }