--- conflicted
+++ resolved
@@ -18,13 +18,6 @@
 package au.csiro.data61.core
 
 
-<<<<<<< HEAD
-import java.nio.file.{Path, Paths}
-
-import au.csiro.data61.core.types.MatcherTypes.Model
-import au.csiro.data61.core.types._
-import au.csiro.data61.core.drivers.{Generic, ModelPredictor, ModelTrainer}
-=======
 import java.nio.file.Paths
 
 import au.csiro.data61.core.drivers.{ModelPredictor, ModelTrainer}
@@ -40,7 +33,6 @@
 import org.json4s.JsonDSL._
 import org.json4s._
 import org.json4s.jackson.JsonMethods._
->>>>>>> 072f227d
 import com.twitter.finagle.http.RequestBuilder
 import com.twitter.finagle.http._
 import com.twitter.io.Buf
@@ -70,7 +62,7 @@
   def deleteAllModels()(implicit server: TestServer): Unit = {
     val response = server.get(s"/$APIVersion/model")
 
-    if (response.status == http.Status.Ok) {
+    if (response.status == Status.Ok) {
       val str = response.contentString
       val regex = "[0-9]+".r
       val models = regex.findAllIn(str).map(_.toInt)
@@ -325,7 +317,7 @@
         // send the request and make sure it executes
         val response = Await.result(server.client(request))
 
-        assert(response.status === http.Status.Accepted)
+        assert(response.status === Status.Accepted)
         assert(response.contentString.isEmpty)
 
         (model, ds)
