--- conflicted
+++ resolved
@@ -22,12 +22,8 @@
         })
 
         filesList.map({case f => {
-<<<<<<< HEAD
-            CsvDataLoader("US").load(dataPath) //.loadTable(dataPath, f, "US")
-=======
             val fpath = Paths.get(dataPath, f).toString
             CsvDataLoader("US").loadTable(fpath, "US")
->>>>>>> c17d41b3
         }}).toList
     }
 
