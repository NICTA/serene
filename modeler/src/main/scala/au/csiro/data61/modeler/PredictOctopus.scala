--- conflicted
+++ resolved
@@ -21,11 +21,7 @@
 import au.csiro.data61.types.ColumnTypes._
 import au.csiro.data61.types.Exceptions.ModelerException
 import au.csiro.data61.types.SsdTypes._
-<<<<<<< HEAD
-import au.csiro.data61.types.{DataSetPrediction, SsdPrediction, Ssd}
-=======
 import au.csiro.data61.types.{DataSetPrediction, SsdPrediction, SemanticSourceDesc}
->>>>>>> f9e3cfd1
 import com.typesafe.scalalogging.LazyLogging
 
 /**
@@ -34,16 +30,6 @@
   */
 object PredictOctopus extends LazyLogging {
 
-<<<<<<< HEAD
-  def predict(octopus: Octopus,
-              ontologies: List[String],
-              ssd: Ssd,
-              dsPredictions: Option[DataSetPrediction],
-              attrToColMap: Map[AttrID,ColumnID],
-              numSemanticTypes: Int
-             ): Option[SsdPrediction] = {
-
-=======
   /**
     * Generate a ranked list of semantic models based on the provided alignmentGraph and predictions of
     * semantic types.
@@ -63,7 +49,6 @@
               , dsPredictions: Option[DataSetPrediction]
               , attrToColMap: Map[AttrID,ColumnID]
               , numSemanticTypes: Int): Option[SsdPrediction] = {
->>>>>>> f9e3cfd1
     logger.info("Semantic Modeler initializes prediction...")
 
     val karmaWrapper = KarmaParams(alignmentDir = alignmentDir,
