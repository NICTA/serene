--- conflicted
+++ resolved
@@ -30,7 +30,7 @@
 
 import scala.util.{Failure, Success, Try}
 import edu.isi.karma.modeling.alignment.learner._
-import edu.isi.karma.modeling.alignment.{Alignment, GraphUtil, LinkIdFactory, SemanticModel => KarmaSsd}
+import edu.isi.karma.modeling.alignment.{Alignment, GraphUtil, LinkIdFactory, SemanticModel => KarmaSSD}
 import edu.isi.karma.rep.alignment.SemanticType.Origin
 import edu.isi.karma.rep.alignment.{ColumnNode, InternalNode, LabeledLink, Node, SemanticType, Label => KarmaLabel}
 import au.csiro.data61.modeler.ModelerConfig
@@ -172,7 +172,7 @@
     * @param attrToColMap Mapping of modeller:attributes to matcher:columns.
     * @return
     */
-  private def getKarmaNotMappedAttributes(ssd: Ssd
+  private def getKarmaNotMappedAttributes(ssd: SemanticSourceDesc
                                   , dsPredictions: DataSetPrediction
                                   , semanticTypeMap: Map[String, String]
                                   , attrToColMap: Map[AttrID,ColumnID]
@@ -320,11 +320,11 @@
     * @return
     * @throws ModelerException when semantic scores cannot be calculated
     */
-  private def convertSuggestion(ssd:Ssd
+  private def convertSuggestion(ssd:SemanticSourceDesc
                         , sortableKarmaSM: SortableSemanticModel
                         , rank: Int
                         , alignmentGraph: Alignment
-                       ) : (Ssd, SemanticScores) = {
+                       ) : (SemanticSourceDesc, SemanticScores) = {
     sortableKarmaSM.writeJson(Paths.get(ModelerConfig.KarmaDir, s"karma_sortableSM_$rank.json").toString) // debugging
     // to construct the new SemanticSourceDesc, we update the existing one by using Karma response
     // first we need to get a proper KarmaSSD based on the returned SortableSemanticModel
@@ -339,7 +339,7 @@
 
     // we update the input ssd with the suggestion from Karma
     // for this purpose, we have to get the steiner tree from the updated alignment
-    val  model: Ssd = ssd.update(KarmaGraph(updatedAlignment.getSteinerTree))
+    val  model: SemanticSourceDesc = ssd.update(KarmaGraph(updatedAlignment.getSteinerTree))
 
     Option(sortableKarmaSM.getSteinerNodes) match {
       case Some(_) =>
@@ -371,9 +371,9 @@
     * @param modelToAlignmentNode Mapping from nodes in KarmaModel to nodes in the alignment.
     * @return
     */
-  private def updateAlignmentLinks(updatedAlignment: Alignment,
-                                   karmaModel: KarmaSsd,
-                                   modelToAlignmentNode: util.HashMap[Node,Node]
+  private def updateAlignmentLinks(updatedAlignment: Alignment
+                                   , karmaModel: KarmaSSD
+                                   , modelToAlignmentNode: util.HashMap[Node,Node]
                                   ) = {
     // updating links
     // previously, I tried to copy the current alignment and change links, but there was some weird error with copying
@@ -461,7 +461,7 @@
     * @return
     */
   private def updateAligment(alignmentGraph: Alignment,
-                             karmaModel: KarmaSsd,
+                             karmaModel: KarmaSSD,
                              alignNodeMappings: util.HashMap[Node,Node]
                             ): Alignment = {
     logger.info("Updating alignment graph based on the info in the semantic model.")
@@ -492,25 +492,25 @@
     * For example, column nodes may have different ids in the converted SSD and the Alignment graph.
     * Here, we use Karma method which will match such cases.
     *
-    * @param karmaSsd Input SSD converted to Karma graph.
-    * @return
-    */
-  private def getAlignNodeMappings(karmaSsd: KarmaSsd): util.HashMap[Node,Node] = {
+    * @param karmaSSD Input SSD converted to Karma graph.
+    * @return
+    */
+  private def getAlignNodeMappings(karmaSSD: KarmaSSD): util.HashMap[Node,Node] = {
     logger.info("Obtaining mappings from the nodes of the new semantic model to the alignment graph.")
-    // we need the following to obtain correct mappings for nodes in karmaSsd to the alignment graph
+    // we need the following to obtain correct mappings for nodes in karmaSSD to the alignment graph
     suggestModelLearningGraph.addModelAndUpdate(
-      karmaSsd,
+      karmaSSD,
       PatternWeightSystem.JWSPaperFormula // TODO: understand the difference between formulas
     )
     suggestModelLearningGraph.setLastUpdateTime(java.lang.System.currentTimeMillis)
 
     val internalMap = suggestModelLearningGraph
       .asInstanceOf[ModelLearningGraphCompact]
-      .getInternalNodeMapping(karmaSsd)
+      .getInternalNodeMapping(karmaSSD)
 
     val colMap = suggestModelLearningGraph
       .asInstanceOf[ModelLearningGraphCompact]
-      .getColumnNodeMapping(karmaSsd, internalMap)
+      .getColumnNodeMapping(karmaSSD, internalMap)
 
     val alignNodeMappings = new util.HashMap[Node,Node]()
     alignNodeMappings.putAll(internalMap)
@@ -529,26 +529,20 @@
     * @param ssd SemanticSourceDesc for which we need to learn the alignment.
     * @return
     */
-  private def getAlignment(ssd: Ssd): Alignment = {
-
+  private def getAlignment(ssd: SemanticSourceDesc): Alignment = {
     logger.info(s"Setting up initial alignment of SSD ${ssd.id}")
-
     val alignmentGraph = new Alignment(karmaWrapper.karmaWorkspace.getOntologyManager)
-
     //debugging...
     GraphUtil.exportJson(alignmentGraph.getGraphBuilder.getGraph,
       Paths.get(ModelerConfig.KarmaDir, s"karma_alignment_graph.json").toString, true, true)
 
     logger.info("Converting input SSD to Karma-like SemanticModel")
-
     // get initial graph
     val updatedAlignmentGraph = ssd.toKarmaSemanticModel(karmaWrapper.karmaWorkspace.getOntologyManager) match {
-
       case Some(karmaSM) =>
-        val karmaSsd = new KarmaSsd(ssd.id.toString, karmaSM.karmaModel.getGraph)
-        karmaSsd.setName(ssd.name)
-        updateAligment(alignmentGraph, karmaSsd, getAlignNodeMappings(karmaSsd))
-
+        val karmaSSD = new KarmaSSD(ssd.id.toString, karmaSM.karmaModel.getGraph)
+        karmaSSD.setName(ssd.name)
+        updateAligment(alignmentGraph, karmaSSD, getAlignNodeMappings(karmaSSD))
       // if there is no semantic model, we do not need to update the alignment
       case None =>
         logger.debug("Alignment not updated.")
@@ -570,11 +564,10 @@
     * @param numSemanticTypes Integer which indicates how many top semantic types to keep
     * @return
     */
-  private def getKarmaSuggestions(ssd: Ssd,
-                                  alignmentGraph: Alignment,
-                                  numSemanticTypes: Integer
-                                 ): List[(Ssd, SemanticScores)] = {
-
+  private def getKarmaSuggestions(ssd: SemanticSourceDesc
+                                  , alignmentGraph: Alignment
+                                  , numSemanticTypes: Integer
+                                 ): List[(SemanticSourceDesc, SemanticScores)] = {
     logger.debug("******************************************")
     logger.debug(s"Alignment graph: ${alignmentGraph.getGraph.vertexSet.size} nodes, " +
       s"${alignmentGraph.getGraph.edgeSet.size} links.")
@@ -627,22 +620,12 @@
     * @param numSemanticTypes Integer which indicates how many top semantic types to keep; default is 4.
     * @return SSDPrediction wrapped into Option
     */
-<<<<<<< HEAD
-  def suggestModels(ssd: Ssd,
-                    octopusID: OctopusID,
-                    ontologies: List[String],
-                    dsPredictions: Option[DataSetPrediction],
-                    semanticTypeMap: Map[String, String],
-                    attrToColMap: Map[AttrID,ColumnID],
-                    numSemanticTypes: Int = defaultNumSemanticTypes
-=======
   def suggestModels(ssd: SemanticSourceDesc
                     , ontologies: List[String]
                     , dsPredictions: Option[DataSetPrediction]
                     , semanticTypeMap: Map[String, String]
                     , attrToColMap: Map[AttrID,ColumnID]
                     , numSemanticTypes: Int = defaultNumSemanticTypes
->>>>>>> f9e3cfd1
                    ): Option[SsdPrediction] = {
     karmaInitialize()
     Try {
@@ -670,16 +653,12 @@
         Paths.get(ModelerConfig.KarmaDir, s"karma_learn_alignment_graph.json").toString, true, true)
       logger.debug(s"---Alignment3 sourcecolnodes: ${alignmentGraph.getSourceColumnNodes.size}")
 
-      val suggestions: List[(Ssd, SemanticScores)] =
+      val suggestions: List[(SemanticSourceDesc, SemanticScores)] =
         getKarmaSuggestions(ssd, alignmentGraph, numSemanticTypes)
 
       if(suggestions.nonEmpty) {
           logger.info(s"${suggestions.size} Suggestions for SSD ${ssd.id} successfully constructed.")
-<<<<<<< HEAD
-          Some(SsdPrediction(ssd.id, octopusID, suggestions))
-=======
           Some(SsdPrediction(ssd.id, suggestions))
->>>>>>> f9e3cfd1
       } else {
           logger.info(s"No suggestions for SSD ${ssd.id} have been made.")
           None
