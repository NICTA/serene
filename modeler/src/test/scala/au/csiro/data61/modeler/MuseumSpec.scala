--- conflicted
+++ resolved
@@ -18,9 +18,15 @@
 
 package au.csiro.data61.modeler
 
-import java.io.{File, PrintWriter}
-import java.nio.file.Paths
+import java.io
+import java.io.{File, FileInputStream, PrintWriter}
+import java.nio.charset.StandardCharsets
+import java.nio.file.{Files, Paths}
 
+import au.csiro.data61.types.ColumnTypes._
+import org.jgrapht.graph.DirectedWeightedMultigraph
+import org.json4s._
+import org.json4s.jackson.JsonMethods._
 import org.junit.runner.RunWith
 import org.scalatest.{BeforeAndAfterEach, FunSuite}
 import org.scalatest.junit.JUnitRunner
@@ -28,27 +34,27 @@
 
 import language.postfixOps
 import scala.collection.JavaConverters._
+import scala.util.{Failure, Success, Try}
+import edu.isi.karma.modeling.alignment.learner.ModelReader
 import edu.isi.karma.modeling.research.Params
-<<<<<<< HEAD
-import edu.isi.karma.modeling.alignment.{SemanticModel => KarmaSsd}
-
-=======
 import edu.isi.karma.modeling.alignment.{SemanticModel => KarmaSSD}
 import au.csiro.data61.types._
 import au.csiro.data61.modeler.karma.{KarmaBuildAlignmentGraph, KarmaParams, KarmaSuggestModel}
 import au.csiro.data61.types.SsdTypes._
->>>>>>> f9e3cfd1
 
+/**
+  * Created by natalia on 14/11/16.
+  */
 @RunWith(classOf[JUnitRunner])
 class MuseumSpec extends FunSuite with ModelerJsonFormats with BeforeAndAfterEach with LazyLogging{
 
   val ssdDir = getClass.getResource("/ssd").getPath
   val karmaDir = getClass.getResource("/karma").getPath
-  val exampleSsd: String = Paths.get(ssdDir,"businessInfo.ssd") toString
-  val emptySsd: String = Paths.get(ssdDir,"empty_model_2.ssd") toString
-  val partialSsd: String = Paths.get(ssdDir,"partial_model.ssd") toString
-  val veryPartialSsd: String = Paths.get(ssdDir,"partial_model2.ssd") toString
-  val emptyCitiesSsd: String = Paths.get(ssdDir,"empty_getCities.ssd") toString
+  val exampleSSD: String = Paths.get(ssdDir,"businessInfo.ssd") toString
+  val emptySSD: String = Paths.get(ssdDir,"empty_model_2.ssd") toString
+  val partialSSD: String = Paths.get(ssdDir,"partial_model.ssd") toString
+  val veryPartialSSD: String = Paths.get(ssdDir,"partial_model2.ssd") toString
+  val emptyCitiesSSD: String = Paths.get(ssdDir,"empty_getCities.ssd") toString
 
   test("Museum dataset crm read in"){
     val jsonList: Array[String] = Paths.get(karmaDir, "museum", "museum-29-crm")
@@ -58,10 +64,10 @@
     println(s"jsonList: $jsonList")
 
 
-    val semanticModels: Array[KarmaSsd]  =
+    val semanticModels: Array[KarmaSSD]  =
       jsonList.map {
         fileName =>
-          KarmaSsd.readJson(fileName)
+          KarmaSSD.readJson(fileName)
       }
 
     val res:Array[(String, String, String, String, String)] = semanticModels.flatMap {
@@ -104,10 +110,10 @@
     println(s"jsonList: $jsonList")
 
 
-    val semanticModels: Array[KarmaSsd]  =
+    val semanticModels: Array[KarmaSSD]  =
       jsonList.map {
         fileName =>
-          KarmaSsd.readJson(fileName)
+          KarmaSSD.readJson(fileName)
       }
 
     val res:Array[(String, String, String, String, String)] = semanticModels.flatMap {
@@ -134,7 +140,7 @@
     println(s"${semanticModels.length} Read")
     println(s"Result: ${res}")
 
-    val out = new PrintWriter(new File(Paths.get(karmaDir, "museum", "museum-29-edm.csv").toString))
+    var out = new PrintWriter(new File(Paths.get(karmaDir, "museum", "museum-29-edm.csv").toString))
     out.println("datasetName,columnHeader,hNodeId,domainUri,typeUri")
     res.foreach({tup => out.println(tup.productIterator.mkString(","))})
     out.close()
