import com.earldouglas.xwp.XwpPlugin._
import com.typesafe.sbt.packager.archetypes.JavaAppPackaging
import com.typesafe.sbt.packager.rpm._

//import sbtassembly.Plugin._
import sbt._
import sbt.Keys._
import sbtassembly.AssemblyPlugin.autoImport._


object SereneBuild extends Build {

  lazy val commonSettings = Defaults.coreDefaultSettings ++ Seq(

    assemblyMergeStrategy in assembly := {
      case f if f.startsWith("META-INF") => MergeStrategy.discard
      case f if f.endsWith(".conf") => MergeStrategy.concat
      case f if f.endsWith(".html") => MergeStrategy.first
      case f if f.endsWith(".class") => MergeStrategy.first
      case f if f.endsWith(".properties") => MergeStrategy.first
      case f =>
        val oldStrategy = (assemblyMergeStrategy in assembly).value
        oldStrategy(f)
    },

    // long file names become an issue on encrypted file systems - this is a weird workaround
    scalacOptions ++= Seq("-Xmax-classfile-name", "78"),

    javaOptions in run ++= Seq("-Xms256M", "-Xmx4G", "-XX:MaxPermSize=1024M", "-XX:+UseConcMarkSweepGC"),

    test in assembly := {},

    scalaVersion := "2.11.8"
  )

  /**
    * Serene main module. Pulls in component projects..
    */
  lazy val root = Project(
      id = "serene",
      base = file(".")
    )
    .settings(commonSettings)
    .settings(
      name := "serene",
      version := "0.1.0",

      mainClass in Compile := Some("au.csiro.data61.core.Serene"),

      mainClass in assembly := Some("au.csiro.data61.core.Serene"),

//      fork := true,

      assemblyJarName in assembly := s"serene-${version.value}.jar"
    )
    .aggregate(core, matcher)
    .dependsOn(core, matcher)

  /**
    * Schema Matcher module
    */
  lazy val matcher = Project(
      id = "serene-matcher",
      base = file("matcher")
    )
    .settings(commonSettings)
    .settings(
      name := "serene-matcher",
      organization := "au.csiro.data61",
//      fork := true,
      version := "1.2.0-SNAPSHOT",

      libraryDependencies ++= Seq(
        "org.specs2"              %% "specs2-core"           % "2.3.11" % Test,
        "org.specs2"              %% "specs2-matcher-extra"  % "2.3.11" % Test,
        "org.specs2"              %% "specs2-gwt"            % "2.3.11" % Test,
        "org.specs2"              %% "specs2-html"           % "2.3.11" % Test,
        "org.specs2"              %% "specs2-form"           % "2.3.11" % Test,
        "org.specs2"              %% "specs2-scalacheck"     % "2.3.11" % Test,
        "org.specs2"              %% "specs2-mock"           % "2.3.11" % Test exclude("org.mockito", "mockito-core"),
        "org.specs2"              %% "specs2-junit"          % "2.3.11" % Test,
        "com.rubiconproject.oss"  %  "jchronic"              % "0.2.6",
        "org.json4s"              %% "json4s-native"         % "3.3.0",
        "com.fasterxml.jackson.module" %% "jackson-module-scala" % "2.8.2",
        "com.typesafe.scala-logging" %% "scala-logging"      % "3.4.0",
        "com.joestelmach"         %  "natty"                 % "0.8",
        "org.apache.spark"        %%  "spark-core"           % "1.6.1",
        "org.apache.spark"        %%  "spark-sql"            % "1.6.1",
        "org.apache.spark"        %%  "spark-mllib"          % "1.6.1"
      ),

      test in assembly := {},

      resolvers ++= Seq("snapshots", "releases").map(Resolver.sonatypeRepo),

      initialCommands in console in Test := "import org.specs2._",

<<<<<<< HEAD
//      javaOptions in run ++= Seq("-Xms256M", "-Xmx2G", "-XX:MaxPermSize=1024M", "-XX:+UseConcMarkSweepGC"),
=======
      //javaOptions in run ++= Seq("-Xms256M", "-Xmx2G", "-XX:MaxPermSize=1024M", "-XX:+UseConcMarkSweepGC"),
>>>>>>> 59fff9cb

      //javaOptions in test ++= Seq("-Xms256M", "-Xmx2G", "-XX:MaxPermSize=1024M", "-XX:+UseConcMarkSweepGC"),

      fork in Test := true
    )

  /**
    * Serene Core module. Contains glue code, servers and communications...
    */
  lazy val core = Project(
      id = "serene-core",
      base = file("core")
    )
    .settings(sbtassembly.AssemblyPlugin.assemblySettings)
    .settings(commonSettings)
    .settings(
        organization := "au.csiro.data61",
        name := "serene-core",
        version := "0.1",

//        fork := true,
        outputStrategy := Some(StdoutOutput),
        scalacOptions ++= Seq("-unchecked", "-deprecation", "-feature"),
        resolvers += Resolver.sonatypeRepo("snapshots"),
        parallelExecution in Test := false,

        test in assembly := {},

        mainClass in assembly := Some("au.csiro.data61.core.Serene"),

        libraryDependencies ++= Seq(
          "org.json4s"                  %% "json4s-jackson"     % "3.3.0"
          ,"org.json4s"                 %% "json4s-native"      % "3.3.0"
          ,"org.json4s"                 %% "json4s-ext"         % "3.3.0"
          ,"ch.qos.logback"             %  "logback-classic"    % "1.1.3"            % "runtime"
          ,"org.eclipse.jetty"          %  "jetty-webapp"       % "9.2.10.v20150310" % "container"
          ,"javax.servlet"              %  "javax.servlet-api"  % "3.1.0"            % "provided"
          ,"commons-io"                 %  "commons-io"         % "2.5"
          ,"com.typesafe.scala-logging" %% "scala-logging"      % "3.4.0"
          ,"org.scalatest"              %% "scalatest"          % "3.0.0-RC1"
          ,"com.github.tototoshi"       %% "scala-csv"          % "1.3.1"
          ,"com.github.finagle"         %% "finch-core"         % "0.10.0"
          ,"com.github.finagle"         %% "finch-json4s"       % "0.10.0"
          ,"com.github.finagle"         %% "finch-test"         % "0.10.0"
          ,"com.twitter"                %% "finagle-http"       % "6.35.0"
          ,"junit"                      %  "junit"              % "4.12"
          ,"com.typesafe"               %  "config"             % "1.3.0"
          ,"com.github.scopt"           %% "scopt"              % "3.5.0"
        )
      )
    .settings(jetty() : _*)
    .enablePlugins(RpmPlugin, JavaAppPackaging)
    .dependsOn(matcher)
}<|MERGE_RESOLUTION|>--- conflicted
+++ resolved
@@ -17,7 +17,6 @@
       case f if f.endsWith(".conf") => MergeStrategy.concat
       case f if f.endsWith(".html") => MergeStrategy.first
       case f if f.endsWith(".class") => MergeStrategy.first
-      case f if f.endsWith(".properties") => MergeStrategy.first
       case f =>
         val oldStrategy = (assemblyMergeStrategy in assembly).value
         oldStrategy(f)
@@ -29,6 +28,8 @@
     javaOptions in run ++= Seq("-Xms256M", "-Xmx4G", "-XX:MaxPermSize=1024M", "-XX:+UseConcMarkSweepGC"),
 
     test in assembly := {},
+
+//    fork := true,
 
     scalaVersion := "2.11.8"
   )
@@ -95,13 +96,9 @@
 
       initialCommands in console in Test := "import org.specs2._",
 
-<<<<<<< HEAD
-//      javaOptions in run ++= Seq("-Xms256M", "-Xmx2G", "-XX:MaxPermSize=1024M", "-XX:+UseConcMarkSweepGC"),
-=======
       //javaOptions in run ++= Seq("-Xms256M", "-Xmx2G", "-XX:MaxPermSize=1024M", "-XX:+UseConcMarkSweepGC"),
->>>>>>> 59fff9cb
 
-      //javaOptions in test ++= Seq("-Xms256M", "-Xmx2G", "-XX:MaxPermSize=1024M", "-XX:+UseConcMarkSweepGC"),
+      javaOptions in test ++= Seq("-Xms256M", "-Xmx2G", "-XX:MaxPermSize=1024M", "-XX:+UseConcMarkSweepGC"),
 
       fork in Test := true
     )
