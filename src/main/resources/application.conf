--- conflicted
+++ resolved
@@ -4,17 +4,11 @@
   debug = true
 
   // output-dir
-  output-dir = ./storage/
+  output-dir = /tmp/storage
 
   // paths
-<<<<<<< HEAD
-  output-dataset-dir = datasets
-  output-model-dir = models
-  output-label-dir = labels
-=======
   output-dataset-dir = ${config.output-dir}/datasets
   output-model-dir = ${config.output-dir}/models
->>>>>>> a04a9946
 
 
   // address to launch the server
