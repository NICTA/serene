--- conflicted
+++ resolved
@@ -17,28 +17,20 @@
  */
 package au.csiro.data61.matcher
 
-import java.nio.file.{Path, Paths}
-
-<<<<<<< HEAD
+import java.nio.file.Path
+
 import au.csiro.data61.matcher.types.ModelTypes.{ModelID, Model}
+import au.csiro.data61.matcher.types.TrainResponses.TrainResponse
 import au.csiro.data61.matcher.types._
 import DataSetTypes._
 import au.csiro.data61.matcher.api.{DataSetRequest, ModelRequest, InternalException, ParseException}
-=======
-import au.csiro.data61.matcher.api.parsers.{DataSetParser, DataSetRequest}
-import au.csiro.data61.matcher.types.ModelTypes.{Model, ModelID}
-import au.csiro.data61.matcher.types._
-import DataSetTypes._
-import au.csiro.data61.matcher.api.{InternalException, ParseException}
-import au.csiro.data61.matcher.types.TrainResponses.TrainResponse
->>>>>>> 68016737
 import com.github.tototoshi.csv.CSVReader
 import com.typesafe.scalalogging.LazyLogging
 import org.joda.time.DateTime
 
-import scala.util.{Failure, Random, Success, Try}
+import scala.util.{Success, Failure, Random, Try}
+
 import scala.language.postfixOps
-import com.nicta.dataint.matcher.serializable.SerializableMLibClassifier
 
 /**
  * IntegrationAPI defines the interface through which requests
@@ -58,6 +50,7 @@
 
   val DefaultSampleSize = 15
 
+
   /**
     * Parses a servlet request to get a dataset object
     * then adds to the database, and returns the case class response
@@ -105,11 +98,11 @@
   }
 
   /**
-    * Trains the model
-    *
-    * @param id The model id
-    * @return
-    */
+   * Trains the model
+   *
+   * @param id The model id
+   * @return
+   */
   def trainModel(id: ModelID): Option[TrainResponse] = {
     val serialModel = ModelTrainer.train(id)
 
@@ -123,7 +116,6 @@
       None
     }
   }
-
 
   /**
    * Parses a servlet request to get a dataset object
