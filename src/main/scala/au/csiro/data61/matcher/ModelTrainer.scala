/**
  * Copyright (C) 2015-2016 Data61, Commonwealth Scientific and Industrial Research Organisation (CSIRO).
  * See the LICENCE.txt file distributed with this work for additional
  * information regarding copyright ownership.
  *
  * Licensed under the Apache License, Version 2.0 (the "License");
  * you may not use this file except in compliance with the License.
  * You may obtain a copy of the License at
  *
  * http://www.apache.org/licenses/LICENSE-2.0
  *
  * Unless required by applicable law or agreed to in writing, software
  * distributed under the License is distributed on an "AS IS" BASIS,
  * WITHOUT WARRANTIES OR CONDITIONS OF ANY KIND, either express or implied.
  * See the License for the specific language governing permissions and
  * limitations under the License.
  */
package au.csiro.data61.matcher

import java.io.File
import java.nio.file.Paths

import au.csiro.data61.matcher.api.{BadRequestException, NotFoundException}
import au.csiro.data61.matcher.types.{Feature, ModelType, SamplingStrategy}
import au.csiro.data61.matcher.types.ModelTypes.{Model, ModelID}
import com.typesafe.scalalogging.LazyLogging
import org.joda.time.DateTime
import com.typesafe.scalalogging.LazyLogging

// data integration project
import com.nicta.dataint.data.{DataModel, SemanticTypeLabels}
import com.nicta.dataint.matcher.SemanticTypeClassifier
import com.nicta.dataint.matcher.features.FeatureSettings
import com.nicta.dataint.matcher.train.{CostMatrixConfig, TrainMlibSemanticTypeClassifier, TrainingSettings}
import com.nicta.dataint.matcher.features.FeatureSettings
import com.nicta.dataint.data.DataModel
import com.nicta.dataint.ingestion.loader.CSVHierarchicalDataLoader
import com.nicta.dataint.data.DataModel
import com.nicta.dataint.ingestion.loader.SemanticTypeLabelsLoader
import com.nicta.dataint.matcher.serializable.SerializableMLibClassifier

case class ModelTrainerPaths(curModel: Model,
                             workspacePath: String,
                             featuresConfigPath: String,
                             costMatrixConfigPath: String,
                             labelsDirPath: String)

case class DataintTrainModel(classes: List[String],
                             trainingSet: DataModel,
                             labels: SemanticTypeLabels,
                             trainSettings: TrainingSettings,
                             postProcessingConfig: Option[Map[String,Any]])

object ModelTrainer extends LazyLogging {
<<<<<<< HEAD

  //  parsing step
  //  val labelsLoader = SemanticTypeLabelsLoader()
  //  val labels = labelsLoader.load(appConfig.labelsPath)
  //  val datasets = servicesConfig.dataSetRepository.getDataModels(appConfig.rawDataPath)
  //  val featuresConfig = FeatureSettings.load(appConfig.featuresConfigPath, appConfig.repoPath)

  // training step!
  //  val trainSettings = TrainingSettings(resamplingStrategy, featuresConfig, costMatrixConfigOption)
  //  val trainingData = new DataModel("", None, None, Some(datasets))
  //  val trainer = new TrainMlibSemanticTypeClassifier(classes, false)
  //  val randomForestSchemaMatcher = trainer.train(trainingData, labels, trainSettings, postProcessingConfig)
=======
>>>>>>> 8b52fdd9

  val rootDir: String = ModelStorage.rootDir
  val datasetDir: String = DatasetStorage.rootDir

  /*
   Return an instance of class TrainingSettings
    */
  def readSettings(trainerPaths: ModelTrainerPaths): TrainingSettings = {
<<<<<<< HEAD
    logger.info(s"featuresConfig: ${trainerPaths.featuresConfigPath}, workspacePath: ${trainerPaths.workspacePath}")
    val featuresConfig = FeatureSettings.load(trainerPaths.featuresConfigPath, trainerPaths.workspacePath)
//    val featuresConfig = FeatureSettings.load(trainerPaths.featuresConfigPath)
    logger.info("Features have been loaded")
=======
    val featuresConfig = FeatureSettings.load(trainerPaths.featuresConfigPath, trainerPaths.workspacePath)
>>>>>>> 8b52fdd9
    TrainingSettings(trainerPaths.curModel.resamplingStrategy.str,
      featuresConfig,
      Some(Left(trainerPaths.costMatrixConfigPath)))
  }

  /*
   Returns a list of DataModel instances at path
    */
  def getDataModels(path: String): List[DataModel] = {
<<<<<<< HEAD
    val csvres = DatasetStorage.getCSVResources
    logger.info("****")
    logger.info(s"resources: $csvres")
    logger.info("****")
      csvres.map{CSVHierarchicalDataLoader()
        .readDataSet(_,"")}
=======
    DatasetStorage
      .getCSVResources
      .map{CSVHierarchicalDataLoader().readDataSet(_,"")}
>>>>>>> 8b52fdd9
  }

  /*
   Returns a list of DataModel instances for the dataset repository
    */
  def readTrainingData: DataModel = {
    val datasets = getDataModels(datasetDir)
<<<<<<< HEAD
    val a = new DataModel("", None, None, Some(datasets))
    logger.info(s"Datamodels created: ${datasets.length}")
    a
=======
    if(datasets.length < 1){// training dataset has to be non-empty
      logger.error("No csv training datasets have been found.")
      throw NotFoundException("No csv training datasets have been found.")
    }
    new DataModel("", None, None, Some(datasets))
>>>>>>> 8b52fdd9
  }

  /*
   Reads in labeled data
    */
  def readLabeledData(trainerPaths: ModelTrainerPaths): SemanticTypeLabels ={
    val labelsLoader = SemanticTypeLabelsLoader()
    val stl = labelsLoader.load(trainerPaths.labelsDirPath)
    if(stl.labelsMap.size < 1){// we do not allow unsupervised setting; labeled data should not be empty
      logger.error("No labeled datasets have been found.")
      throw NotFoundException("No labeled datasets have been found.")
    }
    stl
  }

  /*
   Performs training for the model and returns serialized object for the learnt model
    */
  def train(id: ModelID): Option[SerializableMLibClassifier] = {
    ModelStorage.identifyPaths(id)
      .map(cts  => {
<<<<<<< HEAD
        logger.info("paths identified")
=======
//        print("paths identified")
        if(!Paths.get(cts.workspacePath,"").toFile.exists){
          logger.error(s"Workspace directory for the model $id does not exist.")
          throw NotFoundException(s"Workspace directory for the model $id does not exist.")
        }
>>>>>>> 8b52fdd9
        DataintTrainModel(classes = cts.curModel.labels,
          trainingSet = readTrainingData,
          labels = readLabeledData(cts),
          trainSettings = readSettings(cts),
          postProcessingConfig = None)})
      .map(dt => {
<<<<<<< HEAD
        logger.info("training model created")
        val trainer = TrainMlibSemanticTypeClassifier (dt.classes, false)
        logger.info("trainer initialized")
=======
        val trainer = TrainMlibSemanticTypeClassifier (dt.classes, false)
>>>>>>> 8b52fdd9
        val randomForestSchemaMatcher = trainer.train(dt.trainingSet,
          dt.labels,
          dt.trainSettings,
          dt.postProcessingConfig)
<<<<<<< HEAD
        logger.info("training finished")
=======
>>>>>>> 8b52fdd9
        SerializableMLibClassifier(randomForestSchemaMatcher.model,
          dt.classes,
          randomForestSchemaMatcher.featureExtractors,
          randomForestSchemaMatcher.postProcessingConfig)
      })

  }

}<|MERGE_RESOLUTION|>--- conflicted
+++ resolved
@@ -23,7 +23,6 @@
 import au.csiro.data61.matcher.api.{BadRequestException, NotFoundException}
 import au.csiro.data61.matcher.types.{Feature, ModelType, SamplingStrategy}
 import au.csiro.data61.matcher.types.ModelTypes.{Model, ModelID}
-import com.typesafe.scalalogging.LazyLogging
 import org.joda.time.DateTime
 import com.typesafe.scalalogging.LazyLogging
 
@@ -52,21 +51,6 @@
                              postProcessingConfig: Option[Map[String,Any]])
 
 object ModelTrainer extends LazyLogging {
-<<<<<<< HEAD
-
-  //  parsing step
-  //  val labelsLoader = SemanticTypeLabelsLoader()
-  //  val labels = labelsLoader.load(appConfig.labelsPath)
-  //  val datasets = servicesConfig.dataSetRepository.getDataModels(appConfig.rawDataPath)
-  //  val featuresConfig = FeatureSettings.load(appConfig.featuresConfigPath, appConfig.repoPath)
-
-  // training step!
-  //  val trainSettings = TrainingSettings(resamplingStrategy, featuresConfig, costMatrixConfigOption)
-  //  val trainingData = new DataModel("", None, None, Some(datasets))
-  //  val trainer = new TrainMlibSemanticTypeClassifier(classes, false)
-  //  val randomForestSchemaMatcher = trainer.train(trainingData, labels, trainSettings, postProcessingConfig)
-=======
->>>>>>> 8b52fdd9
 
   val rootDir: String = ModelStorage.rootDir
   val datasetDir: String = DatasetStorage.rootDir
@@ -75,14 +59,7 @@
    Return an instance of class TrainingSettings
     */
   def readSettings(trainerPaths: ModelTrainerPaths): TrainingSettings = {
-<<<<<<< HEAD
-    logger.info(s"featuresConfig: ${trainerPaths.featuresConfigPath}, workspacePath: ${trainerPaths.workspacePath}")
     val featuresConfig = FeatureSettings.load(trainerPaths.featuresConfigPath, trainerPaths.workspacePath)
-//    val featuresConfig = FeatureSettings.load(trainerPaths.featuresConfigPath)
-    logger.info("Features have been loaded")
-=======
-    val featuresConfig = FeatureSettings.load(trainerPaths.featuresConfigPath, trainerPaths.workspacePath)
->>>>>>> 8b52fdd9
     TrainingSettings(trainerPaths.curModel.resamplingStrategy.str,
       featuresConfig,
       Some(Left(trainerPaths.costMatrixConfigPath)))
@@ -92,18 +69,9 @@
    Returns a list of DataModel instances at path
     */
   def getDataModels(path: String): List[DataModel] = {
-<<<<<<< HEAD
-    val csvres = DatasetStorage.getCSVResources
-    logger.info("****")
-    logger.info(s"resources: $csvres")
-    logger.info("****")
-      csvres.map{CSVHierarchicalDataLoader()
-        .readDataSet(_,"")}
-=======
     DatasetStorage
       .getCSVResources
       .map{CSVHierarchicalDataLoader().readDataSet(_,"")}
->>>>>>> 8b52fdd9
   }
 
   /*
@@ -111,17 +79,11 @@
     */
   def readTrainingData: DataModel = {
     val datasets = getDataModels(datasetDir)
-<<<<<<< HEAD
-    val a = new DataModel("", None, None, Some(datasets))
-    logger.info(s"Datamodels created: ${datasets.length}")
-    a
-=======
     if(datasets.length < 1){// training dataset has to be non-empty
       logger.error("No csv training datasets have been found.")
       throw NotFoundException("No csv training datasets have been found.")
     }
     new DataModel("", None, None, Some(datasets))
->>>>>>> 8b52fdd9
   }
 
   /*
@@ -143,36 +105,25 @@
   def train(id: ModelID): Option[SerializableMLibClassifier] = {
     ModelStorage.identifyPaths(id)
       .map(cts  => {
-<<<<<<< HEAD
-        logger.info("paths identified")
-=======
-//        print("paths identified")
         if(!Paths.get(cts.workspacePath,"").toFile.exists){
           logger.error(s"Workspace directory for the model $id does not exist.")
           throw NotFoundException(s"Workspace directory for the model $id does not exist.")
         }
->>>>>>> 8b52fdd9
-        DataintTrainModel(classes = cts.curModel.labels,
+
+        DataintTrainModel(classes = cts.curModel.classes,
           trainingSet = readTrainingData,
           labels = readLabeledData(cts),
           trainSettings = readSettings(cts),
           postProcessingConfig = None)})
+
       .map(dt => {
-<<<<<<< HEAD
-        logger.info("training model created")
         val trainer = TrainMlibSemanticTypeClassifier (dt.classes, false)
-        logger.info("trainer initialized")
-=======
-        val trainer = TrainMlibSemanticTypeClassifier (dt.classes, false)
->>>>>>> 8b52fdd9
+
         val randomForestSchemaMatcher = trainer.train(dt.trainingSet,
           dt.labels,
           dt.trainSettings,
           dt.postProcessingConfig)
-<<<<<<< HEAD
-        logger.info("training finished")
-=======
->>>>>>> 8b52fdd9
+
         SerializableMLibClassifier(randomForestSchemaMatcher.model,
           dt.classes,
           randomForestSchemaMatcher.featureExtractors,
