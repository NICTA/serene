--- conflicted
+++ resolved
@@ -135,17 +135,6 @@
   }
 
   /**
-    * Returns the location of the workspace directory for id
-    * For now it's relevant only for models
-    *
-    * @param id The ID for the Value
-    * @return
-    */
-  protected def getWSPath(id: Key): Path = {
-    Paths.get(getDirectoryPath(id).toString, "workspace")
-  }
-
-  /**
    * Attempts to read a JSON file and convert it into a Value
    * using the JSON reader.
    *
@@ -245,17 +234,27 @@
   }
 
   /**
-    * Returns the path to the serialized trained model
-    *
-    * @param id The `id` key to the model
-    * @return Path to the binary resource
-    */
+   * Returns the path to the serialized trained model
+   *
+   * @param id The `id` key to the model
+   * @return Path to the binary resource
+   */
   def modelPath(id: ModelID): Path = {
     Paths.get(getDirectoryPath(id).toString, s"$id.rf")
   }
 
   /**
-<<<<<<< HEAD
+   * Returns the location of the workspace directory for id
+   * For now it's relevant only for models
+   *
+   * @param id The ID for the Value
+   * @return
+   */
+  protected def getWSPath(id: ModelID): Path = {
+    Paths.get(getDirectoryPath(id).toString, "workspace")
+  }
+
+  /**
    * Attempts to read all the objects out from the storage dir
    *
    * Note that here we do a basic error check and reset all the
@@ -280,14 +279,6 @@
   }
 
   /**
-   * Updates the model at `id` and also deletes the previously
-   * trained model if it exists.
-   *
-   * @param id ID to give to the element
-   * @param value Value object
-   * @return ID of the resource created (if any)
-   */
-=======
     * Transforms user provided label data to the old format
     *
     * @param value The Model to write to disk
@@ -367,14 +358,13 @@
   }
 
   /**
-    * Updates the model at `id` and also deletes the previously
-    * trained model if it exists.
-    *
-    * @param id ID to give to the element
-    * @param value Value object
-    * @return ID of the resource created (if any)
-    */
->>>>>>> 8b52fdd9
+   * Updates the model at `id` and also deletes the previously
+   * trained model if it exists.
+   *
+   * @param id ID to give to the element
+   * @param value Value object
+   * @return ID of the resource created (if any)
+   */
   override def update(id: ModelID, value: Model): Option[ModelID] = {
     for {
       updatedID <- super.update(id, value)
@@ -383,11 +373,11 @@
   }
 
   /**
-    * Deletes the model file resource if available
-    *
-    * @param id The key for the model object
-    * @return
-    */
+   * Deletes the model file resource if available
+   *
+   * @param id The key for the model object
+   * @return
+   */
   protected def deleteModel(id: ModelID): Option[ModelID] = {
     cache.get(id) match {
       case Some(ds) =>
@@ -414,19 +404,17 @@
   }
 
   /**
-    * Write learnt model file for id
-    */
+   * Writes the MLib classifier object to a file at address `id`
+   *
+   * @param id The id key for the model
+   * @param learntModel The trained model
+   * @return
+   */
   def writeModel(id: ModelID, learntModel: SerializableMLibClassifier): Boolean = {
     val writePath = Paths.get(getWSPath(id).toString, s"$id.rf").toString
 
     val out = Try(new ObjectOutputStream(new FileOutputStream(writePath)))
-<<<<<<< HEAD
-
     logger.info(s"Writing model rf:  $writePath")
-
-=======
-    logger.info(s"Writing model rf:  $writePath")
->>>>>>> 8b52fdd9
     out match {
       case Failure(err) =>
         logger.error(s"Failed to write model: ${err.getMessage}")
@@ -439,7 +427,6 @@
   }
 
   /**
-<<<<<<< HEAD
    * updates the training state of model `id`
    *
    * Note that when we update, we need to keep the model level 'dateModified' to
@@ -460,24 +447,14 @@
   }
 
   /**
-   * Identifies the paths...
+   * Identify paths which are needed to train the model at id
    *
    * @param id
    * @return
    */
-  def identifyPaths(id: ModelID): Option[ModelTrainerPaths] = {
-    val modelDir = getDirectoryPath(id).toString
-    val wsDir = Paths.get(modelDir, s"workspace").toString
-
-    logger.info(s"modelDir: $modelDir, wsDir: $wsDir, rootDir: $rootDir")
-
-=======
-    * Identify paths which are needed to train the model at id
-    */
   def identifyPaths(id: ModelID): Option[ModelTrainerPaths] = {
     val wsDir = getWSPath(id).toString
     logger.info(s"Identifying paths for the model $id")
->>>>>>> 8b52fdd9
     ModelStorage.get(id)
       .map(cm =>
         ModelTrainerPaths(curModel = cm,
