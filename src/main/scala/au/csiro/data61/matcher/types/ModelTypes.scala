/**
 * Copyright (C) 2015-2016 Data61, Commonwealth Scientific and Industrial Research Organisation (CSIRO).
 * See the LICENCE.txt file distributed with this work for additional
 * information regarding copyright ownership.
 *
 * Licensed under the Apache License, Version 2.0 (the "License");
 * you may not use this file except in compliance with the License.
 * You may obtain a copy of the License at
 *
 * http://www.apache.org/licenses/LICENSE-2.0
 *
 * Unless required by applicable law or agreed to in writing, software
 * distributed under the License is distributed on an "AS IS" BASIS,
 * WITHOUT WARRANTIES OR CONDITIONS OF ANY KIND, either express or implied.
 * See the License for the specific language governing permissions and
 * limitations under the License.
 */
package au.csiro.data61.matcher.types

import org.joda.time.DateTime
import org.json4s._
import org.json4s.jackson.JsonMethods

object ModelTypes {

  case class Model(description: String,
                   id: ModelID,
                   modelType: ModelType,
                   labels: List[String],
                   features: FeaturesConfig,
                   costMatrix: List[List[Double]],
                   resamplingStrategy: SamplingStrategy,
<<<<<<< HEAD
                   labelData: Map[Int, String],
=======
                   labelData: Map[Int, String], // WARNING: Int should be ColumnID! Json4s bug.
                   refDataSets: List[Int],
                   state: TrainState,
>>>>>>> 42279910
                   dateCreated: DateTime,
                   dateModified: DateTime) extends Identifiable[ModelID]

  type ModelID = Int

  /**
   * Enumerated type for the list of features
   */
  sealed trait Status { def str: String }
  object Status {
    case object ERROR extends Status { val str = "error" }
    case object UNTRAINED extends Status { val str = "untrained" }
    case object TRAINING extends Status { val str = "training" }
    case object COMPLETE extends Status { val str = "complete" }

    val values = Set(
      ERROR,
      UNTRAINED,
      TRAINING,
      COMPLETE
    )

    def lookup(str: String): Option[Status] = {
      values.find(_.str == str)
    }
  }

  /**
   * Serializer for the State of the trainer
   */
  case object StatusSerializer extends CustomSerializer[Status](format => (
    {
      case jv: JValue =>
        implicit val formats = DefaultFormats
        val str = jv.extract[String]
        val state = Status.lookup(str)
        state getOrElse (throw new Exception("Failed to parse State"))
    }, {
    case state: Status =>
      JString(state.str)
  }))

  /**
   * Training state
   * @param status The current state of the model training
   * @param dateCreated The time it was first created
   * @param dateModified The last time the state changed
   */
  case class TrainState(status: Status,
                        dateCreated: DateTime,
                        dateModified: DateTime)

}

/**
 * Enumerated type for the Model type used
 */
sealed trait ModelType { def str: String }

object ModelType {

  case object RANDOM_FOREST extends ModelType { val str = "randomForest" }

  val values = List(
    RANDOM_FOREST
  )

  def lookup(str: String): Option[ModelType] = {
    values.find(_.str == str)
  }
}

case object ModelTypeSerializer extends CustomSerializer[ModelType](format => (
  {
    case jv: JValue =>
      implicit val formats = DefaultFormats
      val str = jv.extract[String]
      val mt = ModelType.lookup(str)
      mt getOrElse (throw new Exception("Failed to parse ModelType"))
  }, {
  case mt: ModelType =>
    JString(mt.str)
}))


/**
 * Enumerated type for the list of features
 */
sealed trait Feature { def str: String }

object Feature {
  case object IS_ALPHA extends Feature { val str = "isAlpha" }
  case object NUM_CHARS extends Feature { val str = "numChars" }
  case object NUM_ALPHA extends Feature { val str = "numAlpha" }

  val values = Set(
    IS_ALPHA,
    NUM_CHARS,
    NUM_ALPHA
  )

  def lookup(str: String): Option[Feature] = {
    values.find(_.str == str)
  }
}

case object FeatureSerializer extends CustomSerializer[Feature](format => (
  {
    case jv: JValue =>
      implicit val formats = DefaultFormats
      val str = jv.extract[String]
      val feature = Feature.lookup(str)
      feature getOrElse (throw new Exception("Failed to parse Feature"))
  }, {
  case feature: Feature =>
    JString(feature.str)
}))

/**
  * Special type for FeaturesConfig
  */
case class FeaturesConfig(activeFeatures: Set[String],
                            activeGroupFeatures: Set[String],
                            featureExtractorParams: Map[String, Map[String,String]])



case object FeaturesConfigSerializer extends CustomSerializer[FeaturesConfig](format => (
  {
case jv: JValue =>
  implicit val formats = DefaultFormats

  // TODO: check input feature names, raise warnings if some are incorrectly provided
  val activeFeatures = (jv \ "activeFeatures").extract[List[String]].toSet // TODO: convert to List[Feature]
  val activeGroupFeatures = (jv \ "activeFeatureGroups").extract[List[String]].toSet
  val featureExtractorParams = (jv \ "featureExtractorParams")
    .extract[List[Map[String,String]]]
    .map({case feParams => {(feParams("name"), feParams)}}) toMap

  FeaturesConfig(activeFeatures, activeGroupFeatures, featureExtractorParams)
}, {
  case feature: FeaturesConfig =>
    implicit val formats = DefaultFormats
    JObject(List(
      "activeFeatures" -> JArray(feature.activeFeatures.toList.map(JString)),
      "activeFeatureGroups" -> JArray(feature.activeGroupFeatures.toList.map(JString)),
      "featureExtractorParams" -> Extraction.decompose(feature.featureExtractorParams.values)
    ))
}))


/**
 * Enumerated type for the sampling strategy
 */
sealed trait SamplingStrategy { def str: String }

object SamplingStrategy {
  case object UPSAMPLE_TO_MAX  extends SamplingStrategy { val str = "UpsampleToMax" }
  case object RESAMPLE_TO_MEAN extends SamplingStrategy { val str = "ResampleToMean" }
  case object UPSAMPLE_TO_MEAN extends SamplingStrategy { val str = "UpsampleToMean" }

  val values = Set(
    UPSAMPLE_TO_MAX,
    RESAMPLE_TO_MEAN,
    UPSAMPLE_TO_MEAN
  )

  def lookup(str: String): Option[SamplingStrategy] = {
    values.find(_.str == str)
  }
}

case object SamplingStrategySerializer extends CustomSerializer[SamplingStrategy](format => (
  {
    case jv: JValue =>
      implicit val formats = DefaultFormats
      val str = jv.extract[String]
      val samplingStrategy = SamplingStrategy.lookup(str)
      samplingStrategy getOrElse (throw new Exception("Failed to parse SamplingStrategy"))
  }, {
  case samplingStrategy: SamplingStrategy =>
    JString(samplingStrategy.str)
}))



/**
 * KFold
 *
 * @param n
 */
case class KFold(n: Int)<|MERGE_RESOLUTION|>--- conflicted
+++ resolved
@@ -30,20 +30,16 @@
                    features: FeaturesConfig,
                    costMatrix: List[List[Double]],
                    resamplingStrategy: SamplingStrategy,
-<<<<<<< HEAD
-                   labelData: Map[Int, String],
-=======
                    labelData: Map[Int, String], // WARNING: Int should be ColumnID! Json4s bug.
                    refDataSets: List[Int],
                    state: TrainState,
->>>>>>> 42279910
                    dateCreated: DateTime,
                    dateModified: DateTime) extends Identifiable[ModelID]
 
   type ModelID = Int
 
   /**
-   * Enumerated type for the list of features
+   * Enumerated type for the status of training for the model
    */
   sealed trait Status { def str: String }
   object Status {
@@ -228,4 +224,17 @@
  *
  * @param n
  */
-case class KFold(n: Int)+case class KFold(n: Int)
+
+/**
+  * Response from the model training
+  */
+object TrainResponses {
+
+  case class TrainResponse(id: ModelID,
+                           status: String,
+                           dateCreated: DateTime,
+                           dateModified: DateTime) extends Identifiable[ModelID]
+
+  type ModelID = Int
+}