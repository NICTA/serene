/**
 * Copyright (C) 2015-2016 Data61, Commonwealth Scientific and Industrial Research Organisation (CSIRO).
 * See the LICENCE.txt file distributed with this work for additional
 * information regarding copyright ownership.
 *
 * Licensed under the Apache License, Version 2.0 (the "License");
 * you may not use this file except in compliance with the License.
 * You may obtain a copy of the License at
 *
 * http://www.apache.org/licenses/LICENSE-2.0
 *
 * Unless required by applicable law or agreed to in writing, software
 * distributed under the License is distributed on an "AS IS" BASIS,
 * WITHOUT WARRANTIES OR CONDITIONS OF ANY KIND, either express or implied.
 * See the License for the specific language governing permissions and
 * limitations under the License.
 */
package au.csiro.data61.matcher


import java.io.File

import au.csiro.data61.matcher.types.Feature.{IS_ALPHA, NUM_ALPHA, NUM_CHARS}
import au.csiro.data61.matcher.types.ModelTypes.{Model, ModelID}
import au.csiro.data61.matcher.types.{FeaturesConfig, MatcherJsonFormats}
import com.twitter.finagle.http.RequestBuilder
import com.twitter.finagle.http._
import com.twitter.io.Buf
import com.twitter.util.Await
import org.apache.commons.io.FileUtils
import org.junit.runner.RunWith
import org.scalatest.{BeforeAndAfterEach, FunSuite}
import org.scalatest.junit.JUnitRunner
import api._

import language.postfixOps
<<<<<<< HEAD
import scala.util.{Failure, Random, Success, Try}
=======

import scala.util.{Failure, Success, Try, Random}

import org.json4s.JsonDSL._
>>>>>>> 42279910
import org.json4s._
import org.json4s.jackson.JsonMethods._
/**
 * Tests for the Model REST endpoint API
 */
@RunWith(classOf[JUnitRunner])
class ModelRestAPISpec extends FunSuite with MatcherJsonFormats with BeforeAndAfterEach {

  import ModelRestAPI._

  val DefaultLabelCount = 4

  override def beforeEach() {
    FileUtils.deleteDirectory(new File(Config.ModelStorageDir))
  }

  override def afterEach() {
    FileUtils.deleteDirectory(new File(Config.ModelStorageDir))
  }

  def randomString: String = Random.alphanumeric take 10 mkString

  /**
   * Builds a standard POST request object from a json object.
   *
   * @param json
   * @param url
   * @return
   */
  def postRequest(json: JObject, url: String = s"/$APIVersion/model")(implicit s: TestServer): Request = {
    RequestBuilder()
      .url(s.fullUrl(url))
      .addHeader("Content-Type", "application/json")
      .buildPost(Buf.Utf8(compact(render(json))))
  }

  /**
   * Posts a request to build a model, then returns the Model object it created
   * wrapped in a Try.
   *
   * @param labels The model request object
   * @return Model that was constructed
   */
  def postAndReturn(labels: List[String],
                    description: Option[String] = None)(implicit s: TestServer): Try[Model] = {

    Try {

<<<<<<< HEAD
      val req = RequestBuilder()
        .url(server.fullUrl(s"/$APIVersion/model"))
        .addHeader("Content-Type", "application/json")
        .buildPost(Buf.Utf8(
          s"""
             |  {
             |    "description": "${description.getOrElse("unknown")}",
             |    "modelType": "randomForest",
             |    "labels": [${labels.map(x => s""""$x"""").mkString(",")}],
             |     "features": {
             |      "activeFeatures" : [ "num-unique-vals", "prop-unique-vals", "prop-missing-vals" ],
             |      "activeFeatureGroups" : [ "stats-of-text-length", "prop-instances-per-class-in-knearestneighbours"],
             |      "featureExtractorParams" : [ {
             |          "name" : "prop-instances-per-class-in-knearestneighbours",
             |          "num-neighbours" : 5
             |          }]
             |    },
             |    "training": {"n": 10},
             |    "costMatrix": [[1,0,0], [0,1,0], [0,0,1]],
             |    "resamplingStrategy": "ResampleToMean"
             |  }
           """.stripMargin))

      val response = Await.result(server.client(req))
=======
      val json =
        ("description" -> description.getOrElse("unknown")) ~
          ("modelType" -> "randomForest") ~
          ("labels" -> labels) ~
          ("features" -> Seq("isAlpha", "numChars", "numAlpha") ) ~
          ("costMatrix" -> JArray(List(JArray(List(1,0,0)), JArray(List(0,1,0)), JArray(List(0,0,1))))) ~
          ("resamplingStrategy" -> "ResampleToMean")

      val req = postRequest(json)

      val response = Await.result(s.client(req))
>>>>>>> 42279910

      parse(response.contentString).extract[Model]
    }
  }

  test("version number is 1.0") {
    assert(APIVersion === "v1.0")
  }

  test("GET /v1.0/model responds Ok(200)") (new TestServer {
    try {
      val response = get(s"/$APIVersion/model")
      assert(response.contentType === Some(JsonHeader))
      assert(response.status === Status.Ok)
      assert(!response.contentString.isEmpty)
      assert(Try { parse(response.contentString).extract[List[ModelID]] }.isSuccess)
    } finally {
      assertClose()
    }
  })

  test("POST /v1.0/model responds Ok(200)") (new TestServer {
    try {
      val LabelLength = 4
      val TestStr = randomString
      val TestLabels = List.fill(LabelLength)(randomString)

      val json =
        ("description" -> TestStr) ~
          ("modelType" -> "randomForest") ~
          ("labels" -> TestLabels) ~
          ("features" -> Seq("isAlpha", "numChars", "numAlpha") ) ~
          ("costMatrix" -> JArray(List(JArray(List(1,0,0)), JArray(List(0,1,0)), JArray(List(0,0,1))))) ~
          ("resamplingStrategy" -> "ResampleToMean")

<<<<<<< HEAD
      val testStr = Random.alphanumeric take 10 mkString

      val request = RequestBuilder()
        .url(fullUrl(s"/$APIVersion/model"))
        .addHeader("Content-Type", "application/json")
        .buildPost(Buf.Utf8(
          s"""
             |  {
             |    "description": "$testStr",
             |    "modelType": "randomForest",
             |    "labels": ["name", "address", "phone"],
             |    "features": {
             |      "activeFeatures" : [ "num-unique-vals", "prop-unique-vals", "prop-missing-vals" ],
             |      "activeFeatureGroups" : [ "stats-of-text-length", "prop-instances-per-class-in-knearestneighbours"],
             |      "featureExtractorParams" : [ {
             |          "name" : "prop-instances-per-class-in-knearestneighbours",
             |          "num-neighbours" : 5
             |          }]
             |    },
             |    "training": {"n": 10},
             |    "costMatrix": [[1,0,0], [0,1,0], [0,0,1]],
             |    "resamplingStrategy": "ResampleToMean"
             |  }
           """.stripMargin))
=======
      val request = postRequest(json)
>>>>>>> 42279910

      val response = Await.result(client(request))

      assert(response.contentType === Some(JsonHeader))
      assert(response.status === Status.Ok)
      assert(!response.contentString.isEmpty)
      val model = parse(response.contentString).extract[Model]

      assert(model.description === TestStr)
      assert(model.labels === TestLabels)

    } finally {
      assertClose()
    }
  })

  test("POST /v1.0/model only labels and features required") (new TestServer {
    try {

<<<<<<< HEAD
      val request = RequestBuilder()
        .url(fullUrl(s"/$APIVersion/model"))
        .addHeader("Content-Type", "application/json")
        .buildPost(Buf.Utf8(
          s"""
             |  {
             |    "labels": ["name", "address", "phone"],
             |    "features": {
             |      "activeFeatures" : [ "num-unique-vals", "prop-unique-vals", "prop-missing-vals" ],
             |      "activeFeatureGroups" : [ "stats-of-text-length", "prop-instances-per-class-in-knearestneighbours"],
             |      "featureExtractorParams" : [ {
             |          "name" : "prop-instances-per-class-in-knearestneighbours",
             |          "num-neighbours" : 5
             |          }]
             |    }
             |  }
           """.stripMargin))
=======
      val LabelLength = 4
      val TestLabels = List.fill(LabelLength)(randomString)

      val json =
        ("labels" -> TestLabels) ~
          ("features" -> Seq("isAlpha", "numChars", "numAlpha"))

      val request = postRequest(json)
>>>>>>> 42279910

      val response = Await.result(client(request))

      assert(response.contentType === Some(JsonHeader))
      assert(response.status === Status.Ok)
      assert(!response.contentString.isEmpty)
      val model = parse(response.contentString).extract[Model]

<<<<<<< HEAD
      assert(model.labels === List("name", "address", "phone"))
      assert(model.features === FeaturesConfig(activeFeatures = Set("num-unique-vals", "prop-unique-vals", "prop-missing-vals")
        ,activeGroupFeatures = Set("stats-of-text-length", "prop-instances-per-class-in-knearestneighbours")
        ,featureExtractorParams = Map(
          "prop-instances-per-class-in-knearestneighbours" -> Map(
            "name" -> "prop-instances-per-class-in-knearestneighbours",
            "num-neighbours" -> "5")
        )))
=======
      assert(model.labels === TestLabels)
      assert(model.features === List(IS_ALPHA, NUM_CHARS, NUM_ALPHA))
>>>>>>> 42279910

    } finally {
      assertClose()
    }
  })

  test("POST /v1.0/model fails if labels not present BadRequest(400)") (new TestServer {
    try {

      // some request without labels...
      val json = "description" -> randomString

      val request = postRequest(json)

      val response = Await.result(client(request))

      assert(response.contentType === Some(JsonHeader))
      assert(response.status === Status.BadRequest)
      assert(!response.contentString.isEmpty)

    } finally {
      assertClose()
    }
  })

  test("POST /v1.0/model appears in model list") (new TestServer {
    try {
      val LabelLength = 4
      val TestLabels = List.fill(LabelLength)(randomString)

      postAndReturn(TestLabels) match {
        case Success(model) =>

          // build a request to modify the model...
          val response = get(s"/$APIVersion/model")
          assert(response.contentType === Some(JsonHeader))
          assert(response.status === Status.Ok)
          assert(!response.contentString.isEmpty)

          // ensure that the object appears in the master list...
          val datasets = parse(response.contentString).extract[List[Int]]
          assert(datasets.contains(model.id))

        case Failure(err) =>
          throw new Exception("Failed to create test resource")
      }
    } finally {
      assertClose()
    }
  })

  test("GET /v1.0/model/id responds Ok(200)") (new TestServer {
    try {
      val LabelLength = 4
      val TestStr = randomString
      val TestLabels = List.fill(LabelLength)(randomString)

      postAndReturn(TestLabels, Some(TestStr)) match {
        case Success(model) =>

          // build a request to modify the model...
          val response = get(s"/$APIVersion/model/${model.id}")
          assert(response.contentType === Some(JsonHeader))
          assert(response.status === Status.Ok)
          assert(!response.contentString.isEmpty)

          // ensure that the data is correct...
          val returnedModel = parse(response.contentString).extract[Model]

          assert(returnedModel.description  === model.description)
          assert(returnedModel.description  === TestStr)
          assert(returnedModel.dateCreated  === model.dateCreated)
          assert(returnedModel.dateModified === model.dateModified)

        case Failure(err) =>
          throw new Exception("Failed to create test resource")
      }

    } finally {
      assertClose()
    }
  })

  test("GET /v1.0/model/id missing id returns NotFound(404)") (new TestServer {
    try {
      // Attempt to grab a dataset at zero. This should be
      // converted to an int successfully but cannot be created
      // by the id gen.
      val response = get(s"/$APIVersion/model/0")
      assert(response.contentType === Some(JsonHeader))
      assert(response.status === Status.NotFound)
      assert(!response.contentString.isEmpty)
    } finally {
      assertClose()
    }
  })

  test("GET /v1.0/model/id non-int returns empty NotFound(404)") (new TestServer {
    try {
      // Attempt to grab a model at 'asdf'. This should be
      // converted to an int successfully but cannot be created
      // by the id gen.
      val response = get(s"/$APIVersion/model/asdf")
      assert(response.status === Status.NotFound)
      assert(response.contentString.isEmpty)
    } finally {
      assertClose()
    }
  })

<<<<<<< HEAD

//  TODO: create model with incorrect featuresconfig feature names

//  TODO: train model with no training datasets

//  TODO: train model with no labeled datasets

//  TODO: train model with missing workspace directory

//  test("POST /v1.0/model/id responds Ok(200)") (new TestServer {
//    try {
//      val TypeMap = """{"w":"x", "y":"z"}"""
//      val TestStr = Random.alphanumeric take 10 mkString
//      val PauseTime = 2000
//
//      postAndReturn(this, Resource, "{}", "") match {
//        case Success(ds) =>
//          // wait for the clock to tick
//          Thread.sleep(PauseTime)
//
//          // build a request to modify the dataset...
//          val request = RequestBuilder()
//            .url(fullUrl(s"/$APIVersion/dataset/${ds.id}"))
//            .addFormElement("description" -> TestStr)
//            .addFormElement("typeMap" -> TypeMap)
//            .buildFormPost(multipart = false)
//
//          // send the request and make sure it executes
//          val response = Await.result(client(request))
//          assert(response.contentType === Some(JsonHeader))
//          assert(response.status === Status.Ok)
//          assert(!response.contentString.isEmpty)
//
//          // ensure that the data is correct...
//          val patchDS = parse(response.contentString).extract[DataSet]
//          assert(patchDS.description === TestStr)
//          assert(patchDS.dateCreated !== patchDS.dateModified)
//          assert(patchDS.typeMap.get("w") === Some("x"))
//          assert(patchDS.typeMap.get("y") === Some("z"))
//
//        case Failure(err) =>
//          throw new Exception("Failed to create test resource")
//      }
//    } finally {
//      assertClose()
//    }
//  })

//  test("DELETE /v1.0/dataset/id responds Ok(200)") (new TestServer {
//    try {
//      val TypeMap = """{"w":"x", "y":"z"}"""
//      val TestStr = Random.alphanumeric take 10 mkString
//
//      postAndReturn(this, Resource, TypeMap, TestStr) match {
//        case Success(ds) =>
//
//          // build a request to modify the dataset...
//          val resource = s"/$APIVersion/dataset/${ds.id}"
//
//          val response = delete(resource)
//          assert(response.contentType === Some(JsonHeader))
//          assert(response.status === Status.Ok)
//          assert(!response.contentString.isEmpty)
//
//          // there should be nothing there, and the response
//          // should say so.
//          val noResource = get(resource)
//          assert(noResource.contentType === Some(JsonHeader))
//          assert(noResource.status === Status.NotFound)
//          assert(!noResource.contentString.isEmpty)
//
//        case Failure(err) =>
//          throw new Exception("Failed to create test resource")
//      }
//    } finally {
//      assertClose()
//    }
//  })
=======
  test("POST /v1.0/model/id responds Ok(200)") (new TestServer {
    try {
      val LabelLength = 4
      val TestStr = randomString
      val TestLabels = List.fill(LabelLength)(randomString)
      val PauseTime = 2000

      val NewDescription = randomString
      val NewLabels = List.fill(LabelLength)(randomString)

      postAndReturn(TestLabels, Some(TestStr)) match {
        case Success(ds) =>
          // wait for the clock to tick for the dateModified
          Thread.sleep(PauseTime)

          val json =
            ("description" -> NewDescription) ~
              ("modelType" -> "randomForest") ~
              ("labels" -> NewLabels) ~
              ("features" -> Seq("isAlpha", "numChars", "numAlpha") ) ~
              ("costMatrix" -> "[[1,0,0], [0,1,0], [0,0,1]]") ~
              ("resamplingStrategy" -> "ResampleToMean")

          val request = postRequest(json, s"/$APIVersion/model/${ds.id}")

          // send the request and make sure it executes
          val response = Await.result(client(request))
          assert(response.contentType === Some(JsonHeader))
          assert(response.status === Status.Ok)
          assert(!response.contentString.isEmpty)

          // ensure that the data is correct...
          val patchModel = parse(response.contentString).extract[Model]
          assert(patchModel.description === NewDescription)
          assert(patchModel.labels === NewLabels)
          assert(patchModel.dateCreated !== patchModel.dateModified)

        case Failure(err) =>
          throw new Exception("Failed to create test resource")
      }
    } finally {
      assertClose()
    }
  })

  test("DELETE /v1.0/model/id responds Ok(200)") (new TestServer {
    try {
      val TestStr = randomString
      val NumLabels = 4
      val TestLabels = List.fill(NumLabels)(randomString)

      postAndReturn(TestLabels, Some(TestStr)) match {
        case Success(model) =>

          // build a request to modify the dataset...
          val resource = s"/$APIVersion/model/${model.id}"

          val response = delete(resource)
          assert(response.contentType === Some(JsonHeader))
          assert(response.status === Status.Ok)
          assert(!response.contentString.isEmpty)

          // there should be nothing there, and the response
          // should say so.
          val noResource = get(resource)
          assert(noResource.contentType === Some(JsonHeader))
          assert(noResource.status === Status.NotFound)
          assert(!noResource.contentString.isEmpty)

        case Failure(err) =>
          throw new Exception("Failed to create test resource")
      }
    } finally {
      assertClose()
    }
  })
>>>>>>> 42279910

}<|MERGE_RESOLUTION|>--- conflicted
+++ resolved
@@ -20,30 +20,27 @@
 
 import java.io.File
 
-import au.csiro.data61.matcher.types.Feature.{IS_ALPHA, NUM_ALPHA, NUM_CHARS}
+import au.csiro.data61.matcher.types.Feature.{NUM_ALPHA, NUM_CHARS, IS_ALPHA}
 import au.csiro.data61.matcher.types.ModelTypes.{Model, ModelID}
 import au.csiro.data61.matcher.types.{FeaturesConfig, MatcherJsonFormats}
 import com.twitter.finagle.http.RequestBuilder
 import com.twitter.finagle.http._
+
 import com.twitter.io.Buf
 import com.twitter.util.Await
 import org.apache.commons.io.FileUtils
 import org.junit.runner.RunWith
+
 import org.scalatest.{BeforeAndAfterEach, FunSuite}
 import org.scalatest.junit.JUnitRunner
 import api._
 
 import language.postfixOps
-<<<<<<< HEAD
 import scala.util.{Failure, Random, Success, Try}
-=======
-
-import scala.util.{Failure, Success, Try, Random}
-
 import org.json4s.JsonDSL._
->>>>>>> 42279910
 import org.json4s._
 import org.json4s.jackson.JsonMethods._
+
 /**
  * Tests for the Model REST endpoint API
  */
@@ -90,32 +87,6 @@
 
     Try {
 
-<<<<<<< HEAD
-      val req = RequestBuilder()
-        .url(server.fullUrl(s"/$APIVersion/model"))
-        .addHeader("Content-Type", "application/json")
-        .buildPost(Buf.Utf8(
-          s"""
-             |  {
-             |    "description": "${description.getOrElse("unknown")}",
-             |    "modelType": "randomForest",
-             |    "labels": [${labels.map(x => s""""$x"""").mkString(",")}],
-             |     "features": {
-             |      "activeFeatures" : [ "num-unique-vals", "prop-unique-vals", "prop-missing-vals" ],
-             |      "activeFeatureGroups" : [ "stats-of-text-length", "prop-instances-per-class-in-knearestneighbours"],
-             |      "featureExtractorParams" : [ {
-             |          "name" : "prop-instances-per-class-in-knearestneighbours",
-             |          "num-neighbours" : 5
-             |          }]
-             |    },
-             |    "training": {"n": 10},
-             |    "costMatrix": [[1,0,0], [0,1,0], [0,0,1]],
-             |    "resamplingStrategy": "ResampleToMean"
-             |  }
-           """.stripMargin))
-
-      val response = Await.result(server.client(req))
-=======
       val json =
         ("description" -> description.getOrElse("unknown")) ~
           ("modelType" -> "randomForest") ~
@@ -127,7 +98,6 @@
       val req = postRequest(json)
 
       val response = Await.result(s.client(req))
->>>>>>> 42279910
 
       parse(response.contentString).extract[Model]
     }
@@ -155,6 +125,7 @@
       val TestStr = randomString
       val TestLabels = List.fill(LabelLength)(randomString)
 
+      // TODO: features are incorrect here
       val json =
         ("description" -> TestStr) ~
           ("modelType" -> "randomForest") ~
@@ -163,34 +134,7 @@
           ("costMatrix" -> JArray(List(JArray(List(1,0,0)), JArray(List(0,1,0)), JArray(List(0,0,1))))) ~
           ("resamplingStrategy" -> "ResampleToMean")
 
-<<<<<<< HEAD
-      val testStr = Random.alphanumeric take 10 mkString
-
-      val request = RequestBuilder()
-        .url(fullUrl(s"/$APIVersion/model"))
-        .addHeader("Content-Type", "application/json")
-        .buildPost(Buf.Utf8(
-          s"""
-             |  {
-             |    "description": "$testStr",
-             |    "modelType": "randomForest",
-             |    "labels": ["name", "address", "phone"],
-             |    "features": {
-             |      "activeFeatures" : [ "num-unique-vals", "prop-unique-vals", "prop-missing-vals" ],
-             |      "activeFeatureGroups" : [ "stats-of-text-length", "prop-instances-per-class-in-knearestneighbours"],
-             |      "featureExtractorParams" : [ {
-             |          "name" : "prop-instances-per-class-in-knearestneighbours",
-             |          "num-neighbours" : 5
-             |          }]
-             |    },
-             |    "training": {"n": 10},
-             |    "costMatrix": [[1,0,0], [0,1,0], [0,0,1]],
-             |    "resamplingStrategy": "ResampleToMean"
-             |  }
-           """.stripMargin))
-=======
       val request = postRequest(json)
->>>>>>> 42279910
 
       val response = Await.result(client(request))
 
@@ -210,25 +154,6 @@
   test("POST /v1.0/model only labels and features required") (new TestServer {
     try {
 
-<<<<<<< HEAD
-      val request = RequestBuilder()
-        .url(fullUrl(s"/$APIVersion/model"))
-        .addHeader("Content-Type", "application/json")
-        .buildPost(Buf.Utf8(
-          s"""
-             |  {
-             |    "labels": ["name", "address", "phone"],
-             |    "features": {
-             |      "activeFeatures" : [ "num-unique-vals", "prop-unique-vals", "prop-missing-vals" ],
-             |      "activeFeatureGroups" : [ "stats-of-text-length", "prop-instances-per-class-in-knearestneighbours"],
-             |      "featureExtractorParams" : [ {
-             |          "name" : "prop-instances-per-class-in-knearestneighbours",
-             |          "num-neighbours" : 5
-             |          }]
-             |    }
-             |  }
-           """.stripMargin))
-=======
       val LabelLength = 4
       val TestLabels = List.fill(LabelLength)(randomString)
 
@@ -236,8 +161,21 @@
         ("labels" -> TestLabels) ~
           ("features" -> Seq("isAlpha", "numChars", "numAlpha"))
 
+//      s"""
+//         |  {
+//         |    "labels": ["name", "address", "phone"],
+//         |    "features": {
+//         |      "activeFeatures" : [ "num-unique-vals", "prop-unique-vals", "prop-missing-vals" ],
+//         |      "activeFeatureGroups" : [ "stats-of-text-length", "prop-instances-per-class-in-knearestneighbours"],
+//         |      "featureExtractorParams" : [ {
+//         |          "name" : "prop-instances-per-class-in-knearestneighbours",
+//         |          "num-neighbours" : 5
+//         |          }]
+//         |    }
+//         |  }
+//           """
+
       val request = postRequest(json)
->>>>>>> 42279910
 
       val response = Await.result(client(request))
 
@@ -246,7 +184,8 @@
       assert(!response.contentString.isEmpty)
       val model = parse(response.contentString).extract[Model]
 
-<<<<<<< HEAD
+      assert(model.labels === TestLabels)
+      assert(model.features === List(IS_ALPHA, NUM_CHARS, NUM_ALPHA))
       assert(model.labels === List("name", "address", "phone"))
       assert(model.features === FeaturesConfig(activeFeatures = Set("num-unique-vals", "prop-unique-vals", "prop-missing-vals")
         ,activeGroupFeatures = Set("stats-of-text-length", "prop-instances-per-class-in-knearestneighbours")
@@ -255,10 +194,6 @@
             "name" -> "prop-instances-per-class-in-knearestneighbours",
             "num-neighbours" -> "5")
         )))
-=======
-      assert(model.labels === TestLabels)
-      assert(model.features === List(IS_ALPHA, NUM_CHARS, NUM_ALPHA))
->>>>>>> 42279910
 
     } finally {
       assertClose()
@@ -369,86 +304,16 @@
     }
   })
 
-<<<<<<< HEAD
-
-//  TODO: create model with incorrect featuresconfig feature names
-
-//  TODO: train model with no training datasets
-
-//  TODO: train model with no labeled datasets
-
-//  TODO: train model with missing workspace directory
-
-//  test("POST /v1.0/model/id responds Ok(200)") (new TestServer {
-//    try {
-//      val TypeMap = """{"w":"x", "y":"z"}"""
-//      val TestStr = Random.alphanumeric take 10 mkString
-//      val PauseTime = 2000
-//
-//      postAndReturn(this, Resource, "{}", "") match {
-//        case Success(ds) =>
-//          // wait for the clock to tick
-//          Thread.sleep(PauseTime)
-//
-//          // build a request to modify the dataset...
-//          val request = RequestBuilder()
-//            .url(fullUrl(s"/$APIVersion/dataset/${ds.id}"))
-//            .addFormElement("description" -> TestStr)
-//            .addFormElement("typeMap" -> TypeMap)
-//            .buildFormPost(multipart = false)
-//
-//          // send the request and make sure it executes
-//          val response = Await.result(client(request))
-//          assert(response.contentType === Some(JsonHeader))
-//          assert(response.status === Status.Ok)
-//          assert(!response.contentString.isEmpty)
-//
-//          // ensure that the data is correct...
-//          val patchDS = parse(response.contentString).extract[DataSet]
-//          assert(patchDS.description === TestStr)
-//          assert(patchDS.dateCreated !== patchDS.dateModified)
-//          assert(patchDS.typeMap.get("w") === Some("x"))
-//          assert(patchDS.typeMap.get("y") === Some("z"))
-//
-//        case Failure(err) =>
-//          throw new Exception("Failed to create test resource")
-//      }
-//    } finally {
-//      assertClose()
-//    }
-//  })
-
-//  test("DELETE /v1.0/dataset/id responds Ok(200)") (new TestServer {
-//    try {
-//      val TypeMap = """{"w":"x", "y":"z"}"""
-//      val TestStr = Random.alphanumeric take 10 mkString
-//
-//      postAndReturn(this, Resource, TypeMap, TestStr) match {
-//        case Success(ds) =>
-//
-//          // build a request to modify the dataset...
-//          val resource = s"/$APIVersion/dataset/${ds.id}"
-//
-//          val response = delete(resource)
-//          assert(response.contentType === Some(JsonHeader))
-//          assert(response.status === Status.Ok)
-//          assert(!response.contentString.isEmpty)
-//
-//          // there should be nothing there, and the response
-//          // should say so.
-//          val noResource = get(resource)
-//          assert(noResource.contentType === Some(JsonHeader))
-//          assert(noResource.status === Status.NotFound)
-//          assert(!noResource.contentString.isEmpty)
-//
-//        case Failure(err) =>
-//          throw new Exception("Failed to create test resource")
-//      }
-//    } finally {
-//      assertClose()
-//    }
-//  })
-=======
+
+
+  //  TODO: create model with incorrect featuresconfig feature names
+
+  //  TODO: train model with no training datasets
+
+  //  TODO: train model with no labeled datasets
+
+  //  TODO: train model with missing workspace directory
+
   test("POST /v1.0/model/id responds Ok(200)") (new TestServer {
     try {
       val LabelLength = 4
@@ -525,6 +390,5 @@
       assertClose()
     }
   })
->>>>>>> 42279910
 
 }