--- conflicted
+++ resolved
@@ -323,11 +323,7 @@
     }
   })
 
-<<<<<<< HEAD
-  // TODO: create test for training: 'busy' test, 'error' test, 'completed' test...
-=======
   // TODO: create test for training: 'busy' test, 'error' test, 'completed' test
->>>>>>> d56c5f54
 
   // TODO: create test for bad parameters
 
